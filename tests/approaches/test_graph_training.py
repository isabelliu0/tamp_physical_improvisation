--- conflicted
+++ resolved
@@ -27,11 +27,7 @@
 from tamp_improv.benchmarks.pybullet_clear_and_place import ClearAndPlaceTAMPSystem
 
 
-<<<<<<< HEAD
-@pytest.mark.skip("Takes too long to run")
-=======
 @pytest.mark.skip("Takes too long to run.")
->>>>>>> debfcd5b
 def test_pybullet_graph_training_collection():
     """Test collecting graph-based training data."""
     print("\n=== Testing Graph-Based Training Data Collection ===")
@@ -62,18 +58,11 @@
         approach,
         config,
         use_random_rollouts=True,
-<<<<<<< HEAD
-        num_rollouts_per_node=1,  # 100,
-        max_steps_per_rollout=50,  # 300,
-        shortcut_success_threshold=5,
-        action_scale=0.015,
-=======
         num_rollouts_per_node=100,
         max_steps_per_rollout=300,
         shortcut_success_threshold=5,
         action_scale=0.015,
         target_specific_shortcuts=False,
->>>>>>> debfcd5b
     )
 
     print("\n=== Training Data Statistics ===")
@@ -99,11 +88,7 @@
     return train_data
 
 
-<<<<<<< HEAD
-@pytest.mark.skip("Takes too long to run")
-=======
 @pytest.mark.skip("Takes too long to run.")
->>>>>>> debfcd5b
 @pytest.mark.parametrize("use_context_wrapper", [False])
 def test_multi_rl_blocks2d_pipeline(use_context_wrapper):
     """Test the multi-policy RL training and evaluation pipeline."""
@@ -115,21 +100,12 @@
         num_episodes=5,
         max_steps=50,
         max_training_steps_per_shortcut=50,
-<<<<<<< HEAD
         collect_episodes=5,
         episodes_per_scenario=1000,
         force_collect=False,
         render=True,
         record_training=False,
         training_record_interval=125,
-=======
-        collect_episodes=1,
-        episodes_per_scenario=200,
-        force_collect=False,
-        render=True,
-        record_training=False,
-        training_record_interval=250,
->>>>>>> debfcd5b
         training_data_dir=f"training_data/multi_rl{'_context' if use_context_wrapper else ''}",  # pylint: disable=line-too-long
         save_dir=f"trained_policies/multi_rl{'_context' if use_context_wrapper else ''}",  # pylint: disable=line-too-long
         batch_size=32,
@@ -165,11 +141,7 @@
         policy_name=f"MultiRL{'_Context' if use_context_wrapper else ''}",
         use_context_wrapper=use_context_wrapper,
         use_random_rollouts=True,
-<<<<<<< HEAD
         num_rollouts_per_node=1000,
-=======
-        num_rollouts_per_node=100,
->>>>>>> debfcd5b
         max_steps_per_rollout=100,
         shortcut_success_threshold=1,
     )
@@ -184,24 +156,15 @@
     return metrics
 
 
-<<<<<<< HEAD
-@pytest.mark.skip("Takes too long to run")
+@pytest.mark.skip("Takes too long to run.")
 def test_multi_rl_blocks2d_loaded(system_cls=Blocks2DTAMPSystem):
     """Test MultiRL with loaded policies."""
     policy_dir = Path("trained_policies/multi_rl")
     policy_dir.mkdir(exist_ok=True)
-=======
-@pytest.mark.skip("Takes too long to run.")
-@pytest.mark.parametrize("use_context_wrapper", [False])
-def test_multi_rl_pybullet_pipeline(use_context_wrapper):
-    """Test the multi-policy RL training and evaluation pipeline."""
-    print("\n=== Testing Multi-Policy RL Pipeline ===")
->>>>>>> debfcd5b
 
     # Configuration
     config = TrainingConfig(
         seed=42,
-<<<<<<< HEAD
         num_episodes=5,
         max_steps=50,
         render=True,
@@ -211,7 +174,58 @@
         record_training=False,
         training_data_dir="training_data",
         save_dir="trained_policies",
-=======
+    )
+
+    # RL configuration
+    rl_config = RLConfig(
+        learning_rate=3e-4,
+        batch_size=32,
+        n_epochs=10,
+        gamma=0.99,
+        ent_coef=0.05,
+        device="cuda" if torch.cuda.is_available() else "cpu",
+    )
+
+    print(f"\n=== Testing MultiRL Loaded Policies on {system_cls.__name__} ===")
+    system = system_cls.create_default(
+        seed=42, render_mode="rgb_array" if config.render else None
+    )
+
+    policy_name = "MultiRL"
+    policy_path = policy_dir / f"{system_cls.__name__}_{policy_name}"
+
+    if not policy_path.exists():
+        pytest.skip(f"Policy directory not found at {policy_path}")
+
+    def multi_policy_factory(seed: int) -> MultiRLPolicy:
+        policy: MultiRLPolicy = MultiRLPolicy(seed=seed, config=rl_config)
+        policy.load(str(policy_path))
+        return policy
+
+    metrics = train_and_evaluate(
+        system,
+        multi_policy_factory,
+        config,
+        policy_name=f"{policy_name}_Loaded",
+        use_context_wrapper=False,
+        select_random_goal=True,
+    )
+
+    print("\nMultiRL Loaded Policies Results:")
+    print(f"Success Rate: {metrics.success_rate:.2%}")
+    print(f"Average Episode Length: {metrics.avg_episode_length:.2f}")
+    print(f"Average Reward: {metrics.avg_reward:.2f}")
+
+
+@pytest.mark.skip("Takes too long to run")
+@pytest.mark.parametrize("use_context_wrapper", [False])
+def test_multi_rl_pybullet_pipeline(use_context_wrapper):
+    """Test the multi-policy RL training and evaluation pipeline."""
+    print("\n=== Testing Multi-Policy RL Pipeline ===")
+
+    # Configuration
+    config = TrainingConfig(
+        seed=42,
         num_episodes=1,
         max_steps=300,
         max_training_steps_per_shortcut=100,
@@ -219,80 +233,6 @@
         episodes_per_scenario=1500,
         force_collect=False,
         render=True,
-        record_training=True,
-        training_record_interval=100,
-        training_data_dir="training_data/graph_training_data",
-        save_dir=f"trained_policies/multi_rl{'_context' if use_context_wrapper else ''}",  # pylint: disable=line-too-long
-        batch_size=32,
-        max_preimage_size=12,
-        action_scale=0.015,
->>>>>>> debfcd5b
-    )
-
-    # RL configuration
-    rl_config = RLConfig(
-        learning_rate=3e-4,
-        batch_size=32,
-        n_epochs=10,
-        gamma=0.99,
-        ent_coef=0.05,
-        device="cuda" if torch.cuda.is_available() else "cpu",
-    )
-
-<<<<<<< HEAD
-    print(f"\n=== Testing MultiRL Loaded Policies on {system_cls.__name__} ===")
-    system = system_cls.create_default(
-        seed=42, render_mode="rgb_array" if config.render else None
-=======
-    print("\n1. Creating system...")
-    system = ClearAndPlaceTAMPSystem.create_default(
-        seed=config.seed, render_mode="rgb_array" if config.render else None
->>>>>>> debfcd5b
-    )
-
-    policy_name = "MultiRL"
-    policy_path = policy_dir / f"{system_cls.__name__}_{policy_name}"
-
-    if not policy_path.exists():
-        pytest.skip(f"Policy directory not found at {policy_path}")
-
-    def multi_policy_factory(seed: int) -> MultiRLPolicy:
-        policy: MultiRLPolicy = MultiRLPolicy(seed=seed, config=rl_config)
-        policy.load(str(policy_path))
-        return policy
-
-    metrics = train_and_evaluate(
-        system,
-        multi_policy_factory,
-        config,
-<<<<<<< HEAD
-        policy_name=f"{policy_name}_Loaded",
-        use_context_wrapper=False,
-        select_random_goal=True,
-    )
-
-    print("\nMultiRL Loaded Policies Results:")
-    print(f"Success Rate: {metrics.success_rate:.2%}")
-    print(f"Average Episode Length: {metrics.avg_episode_length:.2f}")
-    print(f"Average Reward: {metrics.avg_reward:.2f}")
-
-
-@pytest.mark.skip("Takes too long to run")
-@pytest.mark.parametrize("use_context_wrapper", [False])
-def test_multi_rl_pybullet_pipeline(use_context_wrapper):
-    """Test the multi-policy RL training and evaluation pipeline."""
-    print("\n=== Testing Multi-Policy RL Pipeline ===")
-
-    # Configuration
-    config = TrainingConfig(
-        seed=42,
-        num_episodes=1,
-        max_steps=500,
-        max_training_steps_per_shortcut=100,
-        collect_episodes=1,
-        episodes_per_scenario=10,  # 1500,
-        force_collect=False,
-        render=True,
         record_training=False,
         training_record_interval=100,
         training_data_dir="training_data/graph_training_data",
@@ -328,8 +268,6 @@
         system,
         policy_factory,
         config,
-=======
->>>>>>> debfcd5b
         policy_name=f"MultiRL{'_Context' if use_context_wrapper else ''}",
         use_context_wrapper=use_context_wrapper,
         use_random_rollouts=True,
