"""Tests for Blocks2DEnv()."""

import numpy as np
from gymnasium.wrappers import RecordVideo, TimeLimit

from tamp_improv.benchmarks.blocks2d_env import Blocks2DEnv


def test_blocks_2d_env():
    """Tests for Blocks2DEnv()."""

    env = Blocks2DEnv(render_mode="rgb_array")
    env = TimeLimit(env, max_episode_steps=100)
    env = RecordVideo(env, "blocks2d-test")
    assert env.observation_space.shape == (5,)
    assert env.action_space.shape == (3,)
    obs, info = env.reset()
    assert obs.shape == (5,)

    env.action_space.seed(123)

    # Hard-coded sequence of actions to reach the goal
    actions = [
        np.array([0.0, -0.1, 0.0]),  # Move down
        np.array([-0.1, 0.0, 0.0]),  # Move left
        np.array([0.0, -0.1, 0.0]),  # Move down
        np.array([-0.1, 0.0, 0.0]),  # Move left
        np.array([0.0, -0.1, 0.0]),  # Move down
        np.array([-0.1, 0.0, 0.0]),  # Move left
        np.array([0.0, -0.1, 0.0]),  # Move down
        np.array([-0.1, 0.0, 0.0]),  # Move left
        np.array([0.0, -0.1, 0.0]),  # Move down
        np.array([-0.1, 0.0, 0.0]),  # Move left
        np.array([0.0, -0.1, 0.0]),  # Move down
        np.array([0.0, -0.1, 0.0]),  # Move down
        np.array([0.0, -0.1, 0.0]),  # Move down
        np.array([0.0, 0.0, 1.0]),  # Activate gripper and pick up block
        np.array([0.1, 0.0, 1.0]),  # Move right
        np.array([0.1, 0.0, 1.0]),  # Move right
        np.array([0.1, 0.0, 1.0]),  # Move right
        np.array([0.1, 0.0, 1.0]),  # Move right
        np.array([0.1, 0.0, 1.0]),  # Move right
        np.array([0.0, 0.0, -1.0]),  # Drop block
<<<<<<< HEAD
=======
        np.array([0.0, 0.0, 0.0]),  # Deactivate gripper
>>>>>>> 8b483468
    ]

    for action in actions:
        obs, reward, terminated, truncated, info = env.step(action)
        print(f"Action: {action}, Obs: {obs}, Reward: {reward}, Info: {info}")

        if terminated or truncated:
            print("Episode finished")
            break

    env.close()<|MERGE_RESOLUTION|>--- conflicted
+++ resolved
@@ -1,6 +1,7 @@
 """Tests for Blocks2DEnv()."""
 
 import numpy as np
+from gymnasium.wrappers import RecordVideo, TimeLimit
 from gymnasium.wrappers import RecordVideo, TimeLimit
 
 from tamp_improv.benchmarks.blocks2d_env import Blocks2DEnv
@@ -41,10 +42,6 @@
         np.array([0.1, 0.0, 1.0]),  # Move right
         np.array([0.1, 0.0, 1.0]),  # Move right
         np.array([0.0, 0.0, -1.0]),  # Drop block
-<<<<<<< HEAD
-=======
-        np.array([0.0, 0.0, 0.0]),  # Deactivate gripper
->>>>>>> 8b483468
     ]
 
     for action in actions:
