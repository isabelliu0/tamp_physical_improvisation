"""Base improvisational TAMP approach."""

from __future__ import annotations

import copy
import itertools
import os
from collections import deque
from dataclasses import dataclass
from typing import Any

import gymnasium as gym
import imageio.v2 as iio
import numpy as np
from relational_structs import (
    GroundAtom,
    GroundOperator,
    LiftedOperator,
    Object,
    PDDLProblem,
)
from relational_structs.utils import parse_pddl_plan
from task_then_motion_planning.planning import TaskThenMotionPlanningFailure
from task_then_motion_planning.structs import Skill
from tomsutils.pddl_planning import run_pddl_planner

from tamp_improv.approaches.base import (
    ActType,
    ApproachStepResult,
    BaseApproach,
    ImprovisationalTAMPSystem,
    ObsType,
)
from tamp_improv.approaches.improvisational.graph import (
    PlanningGraph,
    PlanningGraphEdge,
    PlanningGraphNode,
)
from tamp_improv.approaches.improvisational.policies.base import Policy, PolicyContext
from tamp_improv.benchmarks.context_wrapper import ContextAwareWrapper
from tamp_improv.benchmarks.goal_wrapper import GoalConditionedWrapper


@dataclass
class ShortcutSignature:
    """Domain-agnostic signature of a shortcut for matching purposes."""

    source_predicates: set[str]
    target_predicates: set[str]
    source_types: set[str]
    target_types: set[str]

    @classmethod
    def from_context(
        cls, source_atoms: set[GroundAtom], target_atoms: set[GroundAtom]
    ) -> ShortcutSignature:
        """Create signature from context."""
        source_preds = {atom.predicate.name for atom in source_atoms}
        target_preds = {atom.predicate.name for atom in target_atoms}

        source_types = set()
        for atom in source_atoms:
            for obj in atom.objects:
                source_types.add(obj.type.name)

        target_types = set()
        for atom in target_atoms:
            for obj in atom.objects:
                target_types.add(obj.type.name)

        return cls(source_preds, target_preds, source_types, target_types)

    def similarity(self, other: ShortcutSignature) -> float:
        """Calculate similarity score between signatures."""
        # Predicate similarity (Jaccard)
        source_pred_sim = len(self.source_predicates & other.source_predicates) / max(
            len(self.source_predicates | other.source_predicates), 1
        )
        target_pred_sim = len(self.target_predicates & other.target_predicates) / max(
            len(self.target_predicates | other.target_predicates), 1
        )

        # Object type similarity (Jaccard)
        source_type_sim = len(self.source_types & other.source_types) / max(
            len(self.source_types | other.source_types), 1
        )
        target_type_sim = len(self.target_types & other.target_types) / max(
            len(self.target_types | other.target_types), 1
        )

        # Overall similarity - weighted average
        return (
            0.3 * source_pred_sim
            + 0.3 * target_pred_sim
            + 0.2 * source_type_sim
            + 0.2 * target_type_sim
        )

    def __eq__(self, other: object) -> bool:
        """Check equality with another ShortcutSignature."""
        if not isinstance(other, ShortcutSignature):
            return False
        return (
            self.source_predicates == other.source_predicates
            and self.target_predicates == other.target_predicates
            and self.source_types == other.source_types
            and self.target_types == other.target_types
        )

    def __hash__(self) -> int:
        """Hash function for ShortcutSignature."""
        # Convert sets to frozensets for hashing
        return hash(
            (
                frozenset(self.source_predicates),
                frozenset(self.target_predicates),
                frozenset(self.source_types),
                frozenset(self.target_types),
            )
        )


class ImprovisationalTAMPApproach(BaseApproach[ObsType, ActType]):
    """General improvisational TAMP approach.

    This approach combines task-and-motion planning with learned
    policies for creating shortcuts between non-adjacent nodes in the
    plan.
    """

    def __init__(
        self,
        system: ImprovisationalTAMPSystem[ObsType, ActType],
        policy: Policy[ObsType, ActType],
        seed: int,
        planner_id: str = "pyperplan",
        max_skill_steps: int = 200,
        max_atom_size: int = 12,
        use_context_wrapper: bool = False,
    ) -> None:
        """Initialize approach."""
        super().__init__(system, seed)
        self.policy = policy
        self.planner_id = planner_id
        self._max_skill_steps = max_skill_steps
        self.use_context_wrapper = use_context_wrapper
        self.context_env = None
        if self.use_context_wrapper:
            if not isinstance(system.wrapped_env, ContextAwareWrapper):
                self.context_env = ContextAwareWrapper(
                    system.wrapped_env,
                    system.perceiver,
                    max_atom_size=max_atom_size,
                )
                system.wrapped_env = self.context_env
            else:
                self.context_env = system.wrapped_env

            # Initialize policy with (context-aware) wrapped environment
            policy.initialize(self.context_env)
        else:
            policy.initialize(system.wrapped_env)

        # Get domain
        self.domain = system.get_domain()

        # Initialize planning state
        self._current_operator: GroundOperator | None = None
        self._current_skill: Skill | None = None
        self._goal: set[GroundAtom] = set()
        self._custom_goal: set[GroundAtom] = set()

        # Graph-based planning state
        self.planning_graph: PlanningGraph | None = None
        self._current_path: list[PlanningGraphEdge] = []
        self._current_edge: PlanningGraphEdge | None = None
        self._goal_atoms: set[GroundAtom] = set()
        self.policy_active = False
        self.observed_states: dict[int, list[ObsType]] = {}

        # Shortcut signatures for similarity matching
        self.trained_signatures: list[ShortcutSignature] = []

        self.rng = np.random.default_rng(seed)

    def reset(
        self,
        obs: ObsType,
        info: dict[str, Any],
        select_random_goal: bool = False,
    ) -> ApproachStepResult[ActType]:
        """Reset approach with initial observation."""
        objects, atoms, goal = self.system.perceiver.reset(obs, info)
        self._goal = goal
        self.observed_states = {}

        # Create planning graph
        self.planning_graph = self._create_planning_graph(objects, atoms)

        # If random goal selection, pick a random node as goal
        if select_random_goal:
            initial_node = self.planning_graph.node_map[frozenset(atoms)]
            higher_nodes = [
                n for n in self.planning_graph.nodes if n.id > initial_node.id
            ]
            random_index = self.rng.integers(0, len(higher_nodes))
            goal_node = higher_nodes[random_index]
            goal = set(goal_node.atoms)
            print(
                f"Selected random goal from node {goal_node.id} with atoms: {goal_node.atoms}"  # pylint: disable=line-too-long
            )
            self._custom_goal = goal

        # Store initial state in observed states
        initial_node = self.planning_graph.node_map[frozenset(atoms)]
        self.observed_states[initial_node.id] = []
        self.observed_states[initial_node.id].append(obs)

        # Try to add shortcuts
        if not self.training_mode:
            self._try_add_shortcuts(self.planning_graph)

        # Compute edge costs
        self._compute_planning_graph_edge_costs(obs, info)

        # Find shortest path
        self._current_path = self.planning_graph.find_shortest_path(atoms, goal)

        # Reset state
        self._current_operator = None
        self._current_skill = None
        self._current_edge = None
        self._goal_atoms = set()
        self.policy_active = False

        return self.step(obs, 0.0, False, False, info)

    def step(
        self,
        obs: ObsType,
        reward: float,
        terminated: bool,
        truncated: bool,
        info: dict[str, Any],
    ) -> ApproachStepResult[ActType]:
        """Step approach with new observation."""
        atoms = self.system.perceiver.step(obs)
        using_goal_env, goal_env = self._using_goal_env(self.system.wrapped_env)
        target_atom_vector = None
        current_atom_vector = None

        # Check if the custom goal (if any) has been achieved
        if self._custom_goal and self._custom_goal.issubset(atoms):
            print("Custom goal achieved!")
            # Return a no-op action to indicate success
            zero_action = np.zeros_like(self.system.wrapped_env.action_space.sample())
            return ApproachStepResult(action=zero_action, terminate=True)

        # Check if policy achieved its goal
        if self.policy_active and self.planning_graph:
            current_node = self._current_edge.source if self._current_edge else None
            if current_node and self._goal_atoms == atoms:
                print("Policy successfully achieved goal atoms!")
                self._current_edge = None
                self.policy_active = False
                self._goal_atoms = set()
                return self.step(obs, reward, terminated, truncated, info)

            if using_goal_env and goal_env is not None:
                assert hasattr(
                    self.policy, "node_states"
                ), "Policy must have node_states"
                if self._current_edge and self._current_edge.target:
                    target_node_id = self._current_edge.target.id
                    target_atoms = set(self._current_edge.target.atoms)
                    if goal_env.use_atom_as_obs is True:
                        target_atom_vector = goal_env.create_atom_vector(target_atoms)
                        current_atom_vector = goal_env.create_atom_vector(atoms)
                    dict_obs = {
                        "observation": obs,
                        "achieved_goal": (
                            obs
                            if goal_env.use_atom_as_obs is False
                            else current_atom_vector
                        ),
                        "desired_goal": (
                            self.policy.node_states[target_node_id]
                            if goal_env.use_atom_as_obs is False
                            else target_atom_vector
                        ),
                    }
                    return ApproachStepResult(action=self.policy.get_action(dict_obs))  # type: ignore[arg-type] # pylint: disable=line-too-long
            elif self.use_context_wrapper and self.context_env is not None:
                self.context_env.set_context(atoms, self._goal_atoms)
                aug_obs = self.context_env.augment_observation(obs)
                return ApproachStepResult(action=self.policy.get_action(aug_obs))
            return ApproachStepResult(action=self.policy.get_action(obs))

        # Get next edge if needed
        assert self.planning_graph is not None
        if not self._current_edge and self._current_path:
            self._current_edge = self._current_path.pop(0)

            if self._current_edge.is_shortcut:
                print("Using shortcut edge")
                self.policy_active = True

                # Get goal nodes for the target node
                target_node = self._current_edge.target
                self._goal_atoms = set(target_node.atoms)

                # Configure policy and context wrapper
                self.policy.configure_context(
                    PolicyContext(
                        goal_atoms=self._goal_atoms,
                        current_atoms=atoms,
                        info={
                            "source_node_id": self._current_edge.source.id,
                            "target_node_id": target_node.id,
                        },
                    )
                )
                if using_goal_env and goal_env is not None:
                    target_state = self.policy.node_states[target_node.id]
                    target_atoms = set(self._current_edge.target.atoms)
                    if goal_env.use_atom_as_obs is True:
                        target_atom_vector = goal_env.create_atom_vector(target_atoms)
                        current_atom_vector = goal_env.create_atom_vector(atoms)
                    dict_obs = {
                        "observation": obs,
                        "achieved_goal": (
                            obs
                            if goal_env.use_atom_as_obs is False
                            else current_atom_vector
                        ),
                        "desired_goal": (
                            target_state
                            if goal_env.use_atom_as_obs is False
                            else target_atom_vector
                        ),
                    }
                    return ApproachStepResult(action=self.policy.get_action(dict_obs))  # type: ignore[arg-type] # pylint: disable=line-too-long
                if self.use_context_wrapper and self.context_env is not None:
                    self.context_env.set_context(atoms, self._goal_atoms)
                    aug_obs = self.context_env.augment_observation(obs)
                    return ApproachStepResult(action=self.policy.get_action(aug_obs))
                return ApproachStepResult(action=self.policy.get_action(obs))

            # Regular edge - use operator skill
            self._current_operator = self._current_edge.operator

            if not self._current_operator:
                raise TaskThenMotionPlanningFailure("Edge has no operator")

            # Get skill for the operator
            self._current_skill = self._get_skill(self._current_operator)
            self._current_skill.reset(self._current_operator)

        # Check if current edge's target state is achieved
        if self._current_edge and set(self._current_edge.target.atoms) == atoms:
            print("Edge target achieved")
            self._current_edge = None
            return self.step(obs, reward, terminated, truncated, info)

        # Execute current skill
        if not self._current_skill:
            raise TaskThenMotionPlanningFailure("No current skill")

        try:
            action = self._current_skill.get_action(obs)
            if action is None:
                print(f"No action returned by skill {self._current_skill}")
        except AssertionError as e:
            print(f"Assertion error in skill {self._current_skill}: {e}")
            action = None
        return ApproachStepResult(action=action)

    def _create_task_plan(
        self,
        objects: set[Object],
        init_atoms: set[GroundAtom],
        goal: set[GroundAtom],
    ) -> list[GroundOperator]:
        """Create task plan to achieve goal."""
        problem = PDDLProblem(
            self.domain.name, self.domain.name, objects, init_atoms, goal
        )
        plan_str = run_pddl_planner(
            str(self.domain), str(problem), planner=self.planner_id
        )
        if plan_str is None:
            raise TaskThenMotionPlanningFailure("No plan found")
        return parse_pddl_plan(plan_str, self.domain, problem)

    def _get_skill(self, operator: GroundOperator) -> Skill:
        """Get skill that can execute operator."""
        skills = [s for s in self.system.skills if s.can_execute(operator)]
        if not skills:
            raise TaskThenMotionPlanningFailure(
                f"No skill found for operator {operator.name}"
            )
        return skills[0]

    def _create_planning_graph(
        self,
        objects: set[Object],
        init_atoms: set[GroundAtom],
    ) -> PlanningGraph:
        """Create a tree-based planning graph by exploring possible action
        sequences.

        This builds a graph representing multiple possible plans rather
        than just following a single task plan. This method is domain-
        agnostic.
        """
        graph = PlanningGraph()
        initial_node = graph.add_node(init_atoms)
        visited_states = {frozenset(init_atoms): initial_node}
        queue = deque([(initial_node, 0)])  # Queue for BFS: [(node, depth)]
        node_count = 0
        max_nodes = 1300
        print(f"Building planning graph with max {max_nodes} nodes...")

        # Breadth-first search to build the graph
        while queue and node_count < max_nodes:
            current_node, depth = queue.popleft()
            node_count += 1

            print(f"\n--- Node {node_count-1} at depth {depth} ---")
            print(f"Contains {len(current_node.atoms)} atoms: {current_node.atoms}")

            # Check if this is a goal state, stop search if so
            # NOTE: we use the same assumption as PDDL to find the goal nodes of the
            # shortest sequences of symbolic actions
            if self._goal and self._goal.issubset(current_node.atoms):
                # queue.clear()
                # break
                continue

            # Find applicable ground operators using the domain's operators
            applicable_ops = self._find_applicable_operators(
                set(current_node.atoms), objects
            )

            # Apply each applicable operator to generate new states
            for op in applicable_ops:
                # Apply operator effects to get next state
                next_atoms = set(current_node.atoms)
                next_atoms.difference_update(op.delete_effects)
                next_atoms.update(op.add_effects)

                # Check if we've seen this state before
                next_atoms_frozen = frozenset(next_atoms)
                if next_atoms_frozen in visited_states:
                    # Create edge to existing node
                    next_node = visited_states[next_atoms_frozen]
                    graph.add_edge(current_node, next_node, op)
                else:
                    # Create new node and edge
                    # DEBUG: To get the desired node id in the graph by looking at op
                    # Instead of Atoms
                    next_node = graph.add_node(next_atoms)
                    visited_states[next_atoms_frozen] = next_node
                    graph.add_edge(current_node, next_node, op)
                    queue.append((next_node, depth + 1))
<<<<<<< HEAD
                current_node_id = current_node.id
                push_node_id = next_node.id
                print("hello")
=======
>>>>>>> fa47ea7c

        print(
            f"Planning graph with {len(graph.nodes)} nodes and {len(graph.edges)} edges"
        )

        # Print detailed graph structure
        print("\nGraph Edges:")
        for edge in graph.edges:
            op_str = f"{edge.operator.name}" if edge.operator else "SHORTCUT"
            print(f"  Node {edge.source.id} --[{op_str}]--> Node {edge.target.id}")
        return graph

    def _find_applicable_operators(
        self, current_atoms: set[GroundAtom], objects: set[Object]
    ) -> list[GroundOperator]:
        """Find all ground operators that are applicable in the current
        state."""
        applicable_ops = []
        domain_operators = self.domain.operators

        for lifted_op in domain_operators:
            # Find valid groundings using parameter types
            valid_groundings = self._find_valid_groundings(lifted_op, objects)

            for grounding in valid_groundings:
                ground_op = lifted_op.ground(grounding)

                # Check if preconditions are satisfied
                if ground_op.preconditions.issubset(current_atoms):
                    applicable_ops.append(ground_op)

        return applicable_ops

    def _find_valid_groundings(
        self, lifted_op: LiftedOperator, objects: set[Object]
    ) -> list[tuple[Object, ...]]:
        """Find all valid groundings for a lifted operator.

        Args:
            lifted_op: The lifted operator to ground
            objects: Available objects in the domain

        Returns:
            List of valid parameter tuples for grounding
        """
        # Group objects by type
        objects_by_type: dict[Any, list[Object]] = {}
        for obj in objects:
            if obj.type not in objects_by_type:
                objects_by_type[obj.type] = []
            objects_by_type[obj.type].append(obj)

        # Print the parameter requirements for debugging
        param_types = []
        for param in lifted_op.parameters:
            param_types.append(f"{param.name} ({param.type.name})")

        # For each parameter, find objects of the right type
        param_objects = []
        for param in lifted_op.parameters:
            if param.type in objects_by_type:
                param_objects.append(objects_by_type[param.type])
            else:
                return []

        # Generate all possible groundings
        groundings = list(itertools.product(*param_objects))

        return groundings

    def _try_add_shortcuts(self, graph: PlanningGraph) -> None:
        """Try to add shortcut edges to the graph."""
        using_goal_env, _ = self._using_goal_env(self.system.wrapped_env)
        for source_node in graph.nodes:
            for target_node in graph.nodes:
                # Skip same node and existing edges
                if source_node == target_node:
                    continue
                if any(
                    edge.target == target_node
                    for edge in graph.node_to_outgoing_edges.get(source_node, [])
                ):
                    continue
                if target_node.id <= source_node.id:
                    continue

                source_atoms = set(source_node.atoms)
                target_atoms = set(target_node.atoms)
                if not target_atoms:
                    continue

                # Check if this is similar to a trained shortcut
                if self.trained_signatures and not using_goal_env:
                    current_sig = ShortcutSignature.from_context(
                        source_atoms, target_atoms
                    )
                    can_handle = False
                    best_similarity = 0.0

                    for trained_sig in self.trained_signatures:
                        similarity = current_sig.similarity(trained_sig)
                        if similarity > 0.99:  # Threshold to be tuned
                            can_handle = True
                            best_similarity = max(best_similarity, similarity)

                    if not can_handle:
                        continue

                # Configure context for environment and policy
                if self.use_context_wrapper and self.context_env is not None:
                    self.context_env.set_context(source_atoms, target_atoms)
                self.policy.configure_context(
                    PolicyContext(
                        goal_atoms=target_atoms,
                        current_atoms=source_atoms,
                        info={
                            "source_node_id": source_node.id,
                            "target_node_id": target_node.id,
                        },
                    )
                )
                if self.policy.can_initiate():
                    print(
                        f"Trying to add shortcut: {source_node.id} to {target_node.id}"
                    )
                    graph.add_edge(source_node, target_node, None, is_shortcut=True)

    def _compute_planning_graph_edge_costs(
        self,
        obs: ObsType,
        info: dict[str, Any],
        debug: bool = True,
    ) -> None:
        """Compute edge costs considering the path taken to reach each node.

        Explores all potential paths through the graph to find the
        optimal cost for each edge based on the path history.
        """
        assert self.planning_graph is not None

        if debug:
            edge_videos_dir = "videos/edge_computation_videos"
            os.makedirs(edge_videos_dir, exist_ok=True)

        output_dir = "videos/debug_frames"
        os.makedirs(output_dir, exist_ok=True)

        _, init_atoms, _ = self.system.perceiver.reset(obs, info)
        initial_node = self.planning_graph.node_map[frozenset(init_atoms)]

        # Map from (path, source_node, target_node) to observation and info
        path_states: dict[
            tuple[tuple[int, ...], PlanningGraphNode, PlanningGraphNode],
            tuple[ObsType, dict],
        ] = {}
        empty_path: tuple[int, ...] = tuple()
        path_states[(empty_path, initial_node, initial_node)] = (obs, info)

        raw_env = self._create_planning_env()
        using_goal_env, goal_env = self._using_goal_env(self.system.wrapped_env)

        # BFS to explore all paths
        queue = [(initial_node, empty_path)]  # (node, path)
        explored_segments = set()
        while queue:
            node, path = queue.pop(0)
            if (path, node) in explored_segments:
                continue
            explored_segments.add((path, node))

            if (path, node, node) not in path_states:
                print(f"Warning: State not found for path {path} to node {node.id}")
                continue

            path_state, path_info = path_states[(path, node, node)]

            # Try each outgoing edge from this node
            for edge in self.planning_graph.node_to_outgoing_edges.get(node, []):
                if (path, node, edge.target) in path_states:
                    continue
                if edge.target.id <= node.id:
                    continue

                # # DEBUG: Envisioned plan for cluttered drawer env
                # # B->C->T
                envisioned_plan = [
                    (0, 1),
<<<<<<< HEAD
                    (1, 6),
                    (6, 10),
                    (10, 15),
                    (15, 35),
                    (35, 50),
                    (50, 58),
                    (58, 88),
                    (88, 111),
=======
                    (1, 10),
                    (10, 33),
                    (33, 61),
                    (61, 119),
                    (119, 210),
                    (210, 310),
                    (310, 474),
                    (474, 632),
                    (1, 33),
                    (61, 210),
                    # (0, 2),
                    # (2, 14),
                    # (14, 42),
                    # (42, 62),
                    # (0, 4),
                    # (4, 18),
                    # (18, 48),
                    # (48, 95),
                    # (0, 5),
                    # (5, 19),
                    # (19, 49),
                    # (49, 96),
>>>>>>> fa47ea7c
                ]  # pylint: disable=line-too-long
                if (node.id, edge.target.id) not in envisioned_plan:
                    continue

                # B->C->D->E->T
                # Node 1215 is a promising short cut
                # envisioned_plan = [(0, 1), (1, 10), (10, 33), (33, 61), (61, 119), (119, 210), (210, 332), (332, 500), (500, 665), (665, 849), (849, 1068), (1068, 1215), (1215, 1293), (1293, 474), (474, 632), (1, 1215)] # pylint: disable=line-too-long
                # if not (node.id, edge.target.id) in envisioned_plan:
                #     continue

                # # DEBUG: Envisioned plan for clear and place env (3 blocks)
                # envisioned_plan = [(0, 2), (2, 5), (5, 8), (8, 15), (15, 26), (26, 52), (52, 79), (79, 132), (0, 1), (1, 79)]    # pylint: disable=line-too-long
                # # DEBUG: Envisioned plan for clear and place env (4 blocks)
                # envisioned_plan = [(0, 2), (2, 5), (5, 8), (8, 15), (15, 26), (26, 52), (52, 94), (94, 199), (199, 331), (331, 603), (0, 1), (1, 331)]    # pylint: disable=line-too-long
                # DEBUG: Envisioned plan for clear and place env (5 blocks)
                # envisioned_plan = [(0, 2), (2, 5), (5, 8), (8, 15), (15, 26), (26, 52), (52, 94), (94, 199), (199, 383), (383, 858), (858, 1523), (1523, 2977), (0, 1), (1, 1523)]    # pylint: disable=line-too-long
                # if not (node.id, edge.target.id) in envisioned_plan:
                #     continue

                frames: list[Any] = []
                video_filename = ""
                if debug:
                    edge_type = "shortcut" if edge.is_shortcut else "regular"
                    path_str = (
                        "-".join(str(node_id) for node_id in path) if path else "start"
                    )
                    video_filename = f"{edge_videos_dir}/edge_{node.id}_to_{edge.target.id}_{edge_type}_via_{path_str}.mp4"  # pylint: disable=line-too-long

                raw_env.reset_from_state(path_state)  # type: ignore

                if debug and hasattr(raw_env, "render") and not self.training_mode:
                    try:
                        frames.append(raw_env.render())
                    except Exception as e:
                        print(f"Error rendering initial frame: {e}")

                _, init_atoms, _ = self.system.perceiver.reset(path_state, path_info)
                goal_atoms = set(edge.target.atoms)

                if edge.is_shortcut:
                    self.policy.configure_context(
                        PolicyContext(
                            goal_atoms=goal_atoms,
                            current_atoms=init_atoms,
                            info={
                                "source_node_id": node.id,
                                "target_node_id": edge.target.id,
                            },
                        )
                    )
                    if using_goal_env and goal_env is not None:
                        assert hasattr(
                            self.policy, "node_states"
                        ), "Policy must have node_states"
                        target_state = self.policy.node_states[edge.target.id]
                        target_atoms = set(edge.target.atoms)
                        if goal_env.use_atom_as_obs is True:
                            target_atom_vector = goal_env.create_atom_vector(
                                target_atoms
                            )
                            current_atom_vector = goal_env.create_atom_vector(
                                init_atoms
                            )
                        aug_obs = {
                            "observation": path_state,
                            "achieved_goal": (
                                path_state
                                if goal_env.use_atom_as_obs is False
                                else current_atom_vector
                            ),
                            "desired_goal": (
                                target_state
                                if goal_env.use_atom_as_obs is False
                                else target_atom_vector
                            ),
                        }
                    elif self.use_context_wrapper and self.context_env is not None:
                        self.context_env.set_context(init_atoms, goal_atoms)
                        aug_obs = self.context_env.augment_observation(path_state)  # type: ignore[arg-type] # pylint: disable=line-too-long
                    else:
                        aug_obs = path_state  # type: ignore[assignment]
                    skill: Policy | Skill = self.policy
                else:
                    assert edge.operator is not None
                    skill = self._get_skill(edge.operator)
                    skill.reset(edge.operator)
                    aug_obs = path_state  # type: ignore[assignment]

                # Execute the skill and track steps
                num_steps = 0
                curr_raw_obs = path_state
                curr_aug_obs = aug_obs
                frame_counter = 0
                # frame = raw_env.render()
                # iio.imwrite(
                #     f"{output_dir}/frame_{frame_counter:06d}.png", frame
                # )
                is_success = False
                for _ in range(self._max_skill_steps):
                    act = skill.get_action(curr_aug_obs)
                    if act is None:
                        print("No action returned by skill")
                        break
                    next_raw_obs, _, _, _, info = raw_env.step(act)
                    curr_raw_obs = next_raw_obs
                    atoms = self.system.perceiver.step(curr_raw_obs)
                    frame_counter += 1
                    # frame = raw_env.render()
                    # iio.imwrite(
                    #     f"{output_dir}/frame_{frame_counter:06d}.png", frame
                    # )

                    if debug and hasattr(raw_env, "render") and not self.training_mode:
                        frames.append(raw_env.render())

                    if edge.is_shortcut:
                        if using_goal_env and goal_env is not None:
                            target_state = self.policy.node_states[edge.target.id]
                            target_atoms = set(edge.target.atoms)
                            if goal_env.use_atom_as_obs is True:
                                target_atom_vector = goal_env.create_atom_vector(
                                    target_atoms
                                )
                                current_atom_vector = goal_env.create_atom_vector(atoms)
                            curr_aug_obs = {
                                "observation": curr_raw_obs,
                                "achieved_goal": (
                                    curr_raw_obs
                                    if goal_env.use_atom_as_obs is False
                                    else current_atom_vector
                                ),
                                "desired_goal": (
                                    target_state
                                    if goal_env.use_atom_as_obs is False
                                    else target_atom_vector
                                ),
                            }
                        elif self.use_context_wrapper and self.context_env is not None:
                            self.context_env.set_context(atoms, goal_atoms)
                            curr_aug_obs = self.context_env.augment_observation(
                                curr_raw_obs  # type: ignore[arg-type]
                            )
                        else:
                            curr_aug_obs = curr_raw_obs  # type: ignore[assignment]
                    else:
                        curr_aug_obs = curr_raw_obs  # type: ignore[assignment]

                    num_steps += 1

                    # # DEBUG:
                    # if (node.id == 1 and edge.target.id == 33) or (node.id == 61 and edge.target.id == 210):
                    #     print(f"Atoms not satisfied: {goal_atoms - atoms}")
                    #     print(f"Additional atoms: {atoms - goal_atoms}")

                    if goal_atoms == atoms:
                        # Store the observed state for the target node
                        target_id = edge.target.id
                        if target_id not in self.observed_states:
                            self.observed_states[target_id] = []
                        is_duplicate = False
                        if hasattr(curr_raw_obs, "nodes"):
                            for existing_obs in self.observed_states[target_id]:
                                assert hasattr(existing_obs, "nodes")
                                if np.array_equal(
                                    existing_obs.nodes, curr_raw_obs.nodes
                                ):
                                    is_duplicate = True
                                    break
                        elif isinstance(curr_raw_obs, np.ndarray):
                            for existing_obs in self.observed_states[target_id]:
                                assert isinstance(existing_obs, np.ndarray)
                                if np.array_equal(existing_obs, curr_raw_obs):
                                    is_duplicate = True
                                    break
                        else:
                            raise TypeError(
                                "Unsupported observation type for duplicate check"
                            )
                        if not is_duplicate:
                            self.observed_states[target_id].append(curr_raw_obs)

                        path_str = (
                            "-".join(str(node_id) for node_id in path)
                            if path
                            else "start"
                        )
                        print(
                            f"Added edge {edge.source.id} -> {edge.target.id} cost: {num_steps} via {path_str}. Is shortcut? {edge.is_shortcut}"  # pylint: disable=line-too-long
                        )
                        if debug and frames:
                            iio.mimsave(
                                video_filename.replace(".mp4", "_success.mp4"),
                                frames,
                                fps=5,
                            )
                        is_success = True
                        break  # success

                if not is_success:
                    # Edge expansion failed.
                    if debug and frames:
                        iio.mimsave(video_filename, frames, fps=5)
                    print(
                        f"Edge expansion failed: {edge.source.id} -> {edge.target.id}"
                    )
                    continue

                # Store cost for this specific path
                edge.costs[(path, node.id)] = num_steps
                if edge.cost == float("inf") or num_steps < edge.cost:
                    edge.cost = num_steps

                # Update path to include current node for next traversal
                new_path = path + (node.id,)
                path_states[(new_path, edge.target, edge.target)] = (curr_raw_obs, info)
                queue.append((edge.target, new_path))

        print("\nAll path costs:")
        for edge in self.planning_graph.edges:
            if edge.costs:
                cost_details = []
                for (p, _), cost in edge.costs.items():
                    path_str = "-".join(str(node_id) for node_id in p) if p else "start"
                    cost_details.append(f"via {path_str}: {cost}")
                print(
                    f"Edge {edge.source.id}->{edge.target.id}: {', '.join(cost_details)}"
                )

    def _create_planning_env(self) -> gym.Env:
        """Create a separate environment instance for planning simulations."""
        current_env = self.system.env
        valid_base_env = False
        while hasattr(current_env, "env"):
            if hasattr(current_env, "reset_from_state"):
                valid_base_env = True
                break
            current_env = current_env.env
        if hasattr(current_env, "reset_from_state"):
            valid_base_env = True
        if not valid_base_env:
            raise AttributeError(
                "Could not find base environment with reset_from_state method"
            )
        base_env = current_env

        if hasattr(base_env, "clone"):
            planning_env = base_env.clone()
            print("Created planning environment using custom clone() method.")
            return planning_env
        planning_env = copy.deepcopy(base_env)
        print("No custom clone() found. Created planning environment using deepcopy().")
        return planning_env

    def _using_goal_env(
        self, env: gym.Env | None
    ) -> tuple[bool, GoalConditionedWrapper | None]:
        """Check if we're using the goal-conditioned wrapper and using node
        atoms as goals."""
        using_goal_env = False
        current_env = env
        while hasattr(current_env, "env") and current_env is not None:
            if isinstance(current_env, GoalConditionedWrapper):
                using_goal_env = True
                return using_goal_env, current_env
            current_env = current_env.env
        current_env = None
        return using_goal_env, current_env<|MERGE_RESOLUTION|>--- conflicted
+++ resolved
@@ -463,12 +463,9 @@
                     visited_states[next_atoms_frozen] = next_node
                     graph.add_edge(current_node, next_node, op)
                     queue.append((next_node, depth + 1))
-<<<<<<< HEAD
                 current_node_id = current_node.id
                 push_node_id = next_node.id
                 print("hello")
-=======
->>>>>>> fa47ea7c
 
         print(
             f"Planning graph with {len(graph.nodes)} nodes and {len(graph.edges)} edges"
@@ -656,7 +653,6 @@
                 # # B->C->T
                 envisioned_plan = [
                     (0, 1),
-<<<<<<< HEAD
                     (1, 6),
                     (6, 10),
                     (10, 15),
@@ -665,30 +661,6 @@
                     (50, 58),
                     (58, 88),
                     (88, 111),
-=======
-                    (1, 10),
-                    (10, 33),
-                    (33, 61),
-                    (61, 119),
-                    (119, 210),
-                    (210, 310),
-                    (310, 474),
-                    (474, 632),
-                    (1, 33),
-                    (61, 210),
-                    # (0, 2),
-                    # (2, 14),
-                    # (14, 42),
-                    # (42, 62),
-                    # (0, 4),
-                    # (4, 18),
-                    # (18, 48),
-                    # (48, 95),
-                    # (0, 5),
-                    # (5, 19),
-                    # (19, 49),
-                    # (49, 96),
->>>>>>> fa47ea7c
                 ]  # pylint: disable=line-too-long
                 if (node.id, edge.target.id) not in envisioned_plan:
                     continue
