"""Base improvisational TAMP approach."""

from __future__ import annotations

import copy
import itertools
import os
from collections import deque
from dataclasses import dataclass
from typing import Any

import gymnasium as gym
import imageio.v2 as iio
import numpy as np
from relational_structs import (
    GroundAtom,
    GroundOperator,
    LiftedOperator,
    Object,
    PDDLProblem,
)
from relational_structs.utils import parse_pddl_plan
from task_then_motion_planning.planning import TaskThenMotionPlanningFailure
from task_then_motion_planning.structs import Skill
from tomsutils.pddl_planning import run_pddl_planner

from tamp_improv.approaches.base import (
    ActType,
    ApproachStepResult,
    BaseApproach,
    ImprovisationalTAMPSystem,
    ObsType,
)
from tamp_improv.approaches.improvisational.graph import (
    PlanningGraph,
    PlanningGraphEdge,
    PlanningGraphNode,
)
from tamp_improv.approaches.improvisational.policies.base import Policy, PolicyContext
from tamp_improv.benchmarks.context_wrapper import ContextAwareWrapper
from tamp_improv.benchmarks.goal_wrapper import GoalConditionedWrapper


@dataclass
class ShortcutSignature:
    """Domain-agnostic signature of a shortcut for matching purposes."""

    source_predicates: set[str]
    target_predicates: set[str]
    source_types: set[str]
    target_types: set[str]

    @classmethod
    def from_context(
        cls, source_atoms: set[GroundAtom], target_atoms: set[GroundAtom]
    ) -> ShortcutSignature:
        """Create signature from context."""
        source_preds = {atom.predicate.name for atom in source_atoms}
        target_preds = {atom.predicate.name for atom in target_atoms}

        source_types = set()
        for atom in source_atoms:
            for obj in atom.objects:
                source_types.add(obj.type.name)

        target_types = set()
        for atom in target_atoms:
            for obj in atom.objects:
                target_types.add(obj.type.name)

        return cls(source_preds, target_preds, source_types, target_types)

    def similarity(self, other: ShortcutSignature) -> float:
        """Calculate similarity score between signatures."""
        # Predicate similarity (Jaccard)
        source_pred_sim = len(self.source_predicates & other.source_predicates) / max(
            len(self.source_predicates | other.source_predicates), 1
        )
        target_pred_sim = len(self.target_predicates & other.target_predicates) / max(
            len(self.target_predicates | other.target_predicates), 1
        )

        # Object type similarity (Jaccard)
        source_type_sim = len(self.source_types & other.source_types) / max(
            len(self.source_types | other.source_types), 1
        )
        target_type_sim = len(self.target_types & other.target_types) / max(
            len(self.target_types | other.target_types), 1
        )

        # Overall similarity - weighted average
        return (
            0.3 * source_pred_sim
            + 0.3 * target_pred_sim
            + 0.2 * source_type_sim
            + 0.2 * target_type_sim
        )

    def __eq__(self, other: object) -> bool:
        """Check equality with another ShortcutSignature."""
        if not isinstance(other, ShortcutSignature):
            return False
        return (
            self.source_predicates == other.source_predicates
            and self.target_predicates == other.target_predicates
            and self.source_types == other.source_types
            and self.target_types == other.target_types
        )

    def __hash__(self) -> int:
        """Hash function for ShortcutSignature."""
        # Convert sets to frozensets for hashing
        return hash(
            (
                frozenset(self.source_predicates),
                frozenset(self.target_predicates),
                frozenset(self.source_types),
                frozenset(self.target_types),
            )
        )


class ImprovisationalTAMPApproach(BaseApproach[ObsType, ActType]):
    """General improvisational TAMP approach.

    This approach combines task-and-motion planning with learned
    policies for creating shortcuts between non-adjacent nodes in the
    plan.
    """

    def __init__(
        self,
        system: ImprovisationalTAMPSystem[ObsType, ActType],
        policy: Policy[ObsType, ActType],
        seed: int,
        planner_id: str = "pyperplan",
        max_skill_steps: int = 200,
        max_atom_size: int = 12,
        use_context_wrapper: bool = False,
    ) -> None:
        """Initialize approach."""
        super().__init__(system, seed)
        self.policy = policy
        self.planner_id = planner_id
        self._max_skill_steps = max_skill_steps
        self.use_context_wrapper = use_context_wrapper
        self.context_env = None
        if self.use_context_wrapper:
            if not isinstance(system.wrapped_env, ContextAwareWrapper):
                self.context_env = ContextAwareWrapper(
                    system.wrapped_env,
                    system.perceiver,
                    max_atom_size=max_atom_size,
                )
                system.wrapped_env = self.context_env
            else:
                self.context_env = system.wrapped_env

            # Initialize policy with (context-aware) wrapped environment
            policy.initialize(self.context_env)
        else:
            policy.initialize(system.wrapped_env)

        # Get domain
        self.domain = system.get_domain()

        # Initialize planning state
        self._current_operator: GroundOperator | None = None
        self._current_skill: Skill | None = None
        self._goal: set[GroundAtom] = set()
        self._custom_goal: set[GroundAtom] = set()

        # Graph-based planning state
        self.planning_graph: PlanningGraph | None = None
        self._current_path: list[PlanningGraphEdge] = []
        self._current_edge: PlanningGraphEdge | None = None
        self._goal_atoms: set[GroundAtom] = set()
        self.policy_active = False
        self.observed_states: dict[int, list[ObsType]] = {}

        # Shortcut signatures for similarity matching
        self.trained_signatures: list[ShortcutSignature] = []

        self.rng = np.random.default_rng(seed)

    def reset(
        self,
        obs: ObsType,
        info: dict[str, Any],
        select_random_goal: bool = False,
    ) -> ApproachStepResult[ActType]:
        """Reset approach with initial observation."""
        objects, atoms, goal = self.system.perceiver.reset(obs, info)
        self._goal = goal
        self.observed_states = {}

        # Create planning graph
        self.planning_graph = self._create_planning_graph(objects, atoms)

        # If random goal selection, pick a random node as goal
        if select_random_goal:
            initial_node = self.planning_graph.node_map[frozenset(atoms)]
            higher_nodes = [
                n for n in self.planning_graph.nodes if n.id > initial_node.id
            ]
            random_index = self.rng.integers(0, len(higher_nodes))
            goal_node = higher_nodes[random_index]
            goal = set(goal_node.atoms)
            print(
                f"Selected random goal from node {goal_node.id} with atoms: {goal_node.atoms}"  # pylint: disable=line-too-long
            )
            self._custom_goal = goal

        # Store initial state in observed states
        initial_node = self.planning_graph.node_map[frozenset(atoms)]
        self.observed_states[initial_node.id] = []
        self.observed_states[initial_node.id].append(obs)

        # Try to add shortcuts
        if not self.training_mode:
            self._try_add_shortcuts(self.planning_graph)

        # Compute edge costs
        self._compute_planning_graph_edge_costs(obs, info)

        # Find shortest path
        self._current_path = self.planning_graph.find_shortest_path(atoms, goal)

        # Reset state
        self._current_operator = None
        self._current_skill = None
        self._current_edge = None
        self._goal_atoms = set()
        self.policy_active = False

        return self.step(obs, 0.0, False, False, info)

    def step(
        self,
        obs: ObsType,
        reward: float,
        terminated: bool,
        truncated: bool,
        info: dict[str, Any],
    ) -> ApproachStepResult[ActType]:
        """Step approach with new observation."""
        atoms = self.system.perceiver.step(obs)
        using_goal_env, goal_env = self._using_goal_env(self.system.wrapped_env)
        target_atom_vector = None
        current_atom_vector = None

        # Check if the custom goal (if any) has been achieved
        if self._custom_goal and self._custom_goal.issubset(atoms):
            print("Custom goal achieved!")
            # Return a no-op action to indicate success
            zero_action = np.zeros_like(self.system.wrapped_env.action_space.sample())
            return ApproachStepResult(action=zero_action, terminate=True)

        # Check if policy achieved its goal
        if self.policy_active and self.planning_graph:
            current_node = self._current_edge.source if self._current_edge else None
            if current_node and self._goal_atoms == atoms:
                print("Policy successfully achieved goal atoms!")
                self._current_edge = None
                self.policy_active = False
                self._goal_atoms = set()
                return self.step(obs, reward, terminated, truncated, info)

            if using_goal_env and goal_env is not None:
                assert hasattr(
                    self.policy, "node_states"
                ), "Policy must have node_states"
                if self._current_edge and self._current_edge.target:
                    target_node_id = self._current_edge.target.id
                    target_atoms = set(self._current_edge.target.atoms)
                    if goal_env.use_atom_as_obs is True:
                        target_atom_vector = goal_env.create_atom_vector(target_atoms)
                        current_atom_vector = goal_env.create_atom_vector(atoms)
                    dict_obs = {
                        "observation": obs,
                        "achieved_goal": (
                            obs
                            if goal_env.use_atom_as_obs is False
                            else current_atom_vector
                        ),
                        "desired_goal": (
                            self.policy.node_states[target_node_id]
                            if goal_env.use_atom_as_obs is False
                            else target_atom_vector
                        ),
                    }
                    return ApproachStepResult(action=self.policy.get_action(dict_obs))  # type: ignore[arg-type] # pylint: disable=line-too-long
            elif self.use_context_wrapper and self.context_env is not None:
                self.context_env.set_context(atoms, self._goal_atoms)
                aug_obs = self.context_env.augment_observation(obs)
                return ApproachStepResult(action=self.policy.get_action(aug_obs))
            return ApproachStepResult(action=self.policy.get_action(obs))

        # Get next edge if needed
        assert self.planning_graph is not None
        if not self._current_edge and self._current_path:
            self._current_edge = self._current_path.pop(0)

            if self._current_edge.is_shortcut:
                print("Using shortcut edge")
                self.policy_active = True

                # Get goal nodes for the target node
                target_node = self._current_edge.target
                self._goal_atoms = set(target_node.atoms)

                # Configure policy and context wrapper
                self.policy.configure_context(
                    PolicyContext(
                        goal_atoms=self._goal_atoms,
                        current_atoms=atoms,
                        info={
                            "source_node_id": self._current_edge.source.id,
                            "target_node_id": target_node.id,
                        },
                    )
                )
                if using_goal_env and goal_env is not None:
                    target_state = self.policy.node_states[target_node.id]
                    target_atoms = set(self._current_edge.target.atoms)
                    if goal_env.use_atom_as_obs is True:
                        target_atom_vector = goal_env.create_atom_vector(target_atoms)
                        current_atom_vector = goal_env.create_atom_vector(atoms)
                    dict_obs = {
                        "observation": obs,
                        "achieved_goal": (
                            obs
                            if goal_env.use_atom_as_obs is False
                            else current_atom_vector
                        ),
                        "desired_goal": (
                            target_state
                            if goal_env.use_atom_as_obs is False
                            else target_atom_vector
                        ),
                    }
                    return ApproachStepResult(action=self.policy.get_action(dict_obs))  # type: ignore[arg-type] # pylint: disable=line-too-long
                if self.use_context_wrapper and self.context_env is not None:
                    self.context_env.set_context(atoms, self._goal_atoms)
                    aug_obs = self.context_env.augment_observation(obs)
                    return ApproachStepResult(action=self.policy.get_action(aug_obs))
                return ApproachStepResult(action=self.policy.get_action(obs))

            # Regular edge - use operator skill
            self._current_operator = self._current_edge.operator

            if not self._current_operator:
                raise TaskThenMotionPlanningFailure("Edge has no operator")

            # Get skill for the operator
            self._current_skill = self._get_skill(self._current_operator)
            self._current_skill.reset(self._current_operator)

        # Check if current edge's target state is achieved
        if self._current_edge and set(self._current_edge.target.atoms) == atoms:
            print("Edge target achieved")
            self._current_edge = None
            return self.step(obs, reward, terminated, truncated, info)

        # Execute current skill
        if not self._current_skill:
            raise TaskThenMotionPlanningFailure("No current skill")

        try:
            action = self._current_skill.get_action(obs)
            if action is None:
                print(f"No action returned by skill {self._current_skill}")
        except AssertionError as e:
            print(f"Assertion error in skill {self._current_skill}: {e}")
            action = None
        return ApproachStepResult(action=action)

    def _create_task_plan(
        self,
        objects: set[Object],
        init_atoms: set[GroundAtom],
        goal: set[GroundAtom],
    ) -> list[GroundOperator]:
        """Create task plan to achieve goal."""
        problem = PDDLProblem(
            self.domain.name, self.domain.name, objects, init_atoms, goal
        )
        plan_str = run_pddl_planner(
            str(self.domain), str(problem), planner=self.planner_id
        )
        if plan_str is None:
            raise TaskThenMotionPlanningFailure("No plan found")
        return parse_pddl_plan(plan_str, self.domain, problem)

    def _get_skill(self, operator: GroundOperator) -> Skill:
        """Get skill that can execute operator."""
        skills = [s for s in self.system.skills if s.can_execute(operator)]
        if not skills:
            raise TaskThenMotionPlanningFailure(
                f"No skill found for operator {operator.name}"
            )
        return skills[0]

    def _create_planning_graph(
        self,
        objects: set[Object],
        init_atoms: set[GroundAtom],
    ) -> PlanningGraph:
        """Create a tree-based planning graph by exploring possible action
        sequences.

        This builds a graph representing multiple possible plans rather
        than just following a single task plan. This method is domain-
        agnostic.
        """
        graph = PlanningGraph()
        initial_node = graph.add_node(init_atoms)
        visited_states = {frozenset(init_atoms): initial_node}
        queue = deque([(initial_node, 0)])  # Queue for BFS: [(node, depth)]
        node_count = 0
        max_nodes = 1300
        print(f"Building planning graph with max {max_nodes} nodes...")

        # Breadth-first search to build the graph
        while queue and node_count < max_nodes:
            current_node, depth = queue.popleft()
            node_count += 1

            print(f"\n--- Node {node_count-1} at depth {depth} ---")
            print(f"Contains {len(current_node.atoms)} atoms: {current_node.atoms}")

            # Check if this is a goal state, stop search if so
            # NOTE: we use the same assumption as PDDL to find the goal nodes of the
            # shortest sequences of symbolic actions
            if self._goal and self._goal.issubset(current_node.atoms):
                # queue.clear()
                # break
                continue

            # Find applicable ground operators using the domain's operators
            applicable_ops = self._find_applicable_operators(
                set(current_node.atoms), objects
            )

            # Apply each applicable operator to generate new states
            for op in applicable_ops:
                # Apply operator effects to get next state
                next_atoms = set(current_node.atoms)
                next_atoms.difference_update(op.delete_effects)
                next_atoms.update(op.add_effects)

                # Check if we've seen this state before
                next_atoms_frozen = frozenset(next_atoms)
                if next_atoms_frozen in visited_states:
                    # Create edge to existing node
                    next_node = visited_states[next_atoms_frozen]
                    graph.add_edge(current_node, next_node, op)
                else:
                    # Create new node and edge
                    # DEBUG: To get the desired node id in the graph by looking at op
                    # Instead of Atoms
                    next_node = graph.add_node(next_atoms)
                    visited_states[next_atoms_frozen] = next_node
                    graph.add_edge(current_node, next_node, op)
                    queue.append((next_node, depth + 1))

        print(
            f"Planning graph with {len(graph.nodes)} nodes and {len(graph.edges)} edges"
        )

        # Print detailed graph structure
        print("\nGraph Edges:")
        for edge in graph.edges:
            op_str = f"{edge.operator.name}" if edge.operator else "SHORTCUT"
            print(f"  Node {edge.source.id} --[{op_str}]--> Node {edge.target.id}")
        return graph

    def _find_applicable_operators(
        self, current_atoms: set[GroundAtom], objects: set[Object]
    ) -> list[GroundOperator]:
        """Find all ground operators that are applicable in the current
        state."""
        applicable_ops = []
        domain_operators = self.domain.operators

        for lifted_op in domain_operators:
            # Find valid groundings using parameter types
            valid_groundings = self._find_valid_groundings(lifted_op, objects)

            for grounding in valid_groundings:
                ground_op = lifted_op.ground(grounding)

                # Check if preconditions are satisfied
                if ground_op.preconditions.issubset(current_atoms):
                    applicable_ops.append(ground_op)

        return applicable_ops

    def _find_valid_groundings(
        self, lifted_op: LiftedOperator, objects: set[Object]
    ) -> list[tuple[Object, ...]]:
        """Find all valid groundings for a lifted operator.

        Args:
            lifted_op: The lifted operator to ground
            objects: Available objects in the domain

        Returns:
            List of valid parameter tuples for grounding
        """
        # Group objects by type
        objects_by_type: dict[Any, list[Object]] = {}
        for obj in objects:
            if obj.type not in objects_by_type:
                objects_by_type[obj.type] = []
            objects_by_type[obj.type].append(obj)

        # Print the parameter requirements for debugging
        param_types = []
        for param in lifted_op.parameters:
            param_types.append(f"{param.name} ({param.type.name})")

        # For each parameter, find objects of the right type
        param_objects = []
        for param in lifted_op.parameters:
            if param.type in objects_by_type:
                param_objects.append(objects_by_type[param.type])
            else:
                return []

        # Generate all possible groundings
        groundings = list(itertools.product(*param_objects))

        return groundings

    def _try_add_shortcuts(self, graph: PlanningGraph) -> None:
        """Try to add shortcut edges to the graph."""
        using_goal_env, _ = self._using_goal_env(self.system.wrapped_env)
        for source_node in graph.nodes:
            for target_node in graph.nodes:
                # Skip same node and existing edges
                if source_node == target_node:
                    continue
                if any(
                    edge.target == target_node
                    for edge in graph.node_to_outgoing_edges.get(source_node, [])
                ):
                    continue
                if target_node.id <= source_node.id:
                    continue

                source_atoms = set(source_node.atoms)
                target_atoms = set(target_node.atoms)
                if not target_atoms:
                    continue

                # Check if this is similar to a trained shortcut
                if self.trained_signatures and not using_goal_env:
                    current_sig = ShortcutSignature.from_context(
                        source_atoms, target_atoms
                    )
                    can_handle = False
                    best_similarity = 0.0

                    for trained_sig in self.trained_signatures:
                        similarity = current_sig.similarity(trained_sig)
                        if similarity > 0.99:  # Threshold to be tuned
                            can_handle = True
                            best_similarity = max(best_similarity, similarity)

                    if not can_handle:
                        continue

                # Configure context for environment and policy
                if self.use_context_wrapper and self.context_env is not None:
                    self.context_env.set_context(source_atoms, target_atoms)
                self.policy.configure_context(
                    PolicyContext(
                        goal_atoms=target_atoms,
                        current_atoms=source_atoms,
                        info={
                            "source_node_id": source_node.id,
                            "target_node_id": target_node.id,
                        },
                    )
                )
                if self.policy.can_initiate():
                    print(
                        f"Trying to add shortcut: {source_node.id} to {target_node.id}"
                    )
                    graph.add_edge(source_node, target_node, None, is_shortcut=True)

    def _compute_planning_graph_edge_costs(
        self,
        obs: ObsType,
        info: dict[str, Any],
        debug: bool = True,
    ) -> None:
        """Compute edge costs considering the path taken to reach each node.

        Explores all potential paths through the graph to find the
        optimal cost for each edge based on the path history.
        """
        assert self.planning_graph is not None

        if debug:
            edge_videos_dir = "videos/edge_computation_videos"
            os.makedirs(edge_videos_dir, exist_ok=True)

        output_dir = "videos/debug_frames"
        os.makedirs(output_dir, exist_ok=True)

        _, init_atoms, _ = self.system.perceiver.reset(obs, info)
        initial_node = self.planning_graph.node_map[frozenset(init_atoms)]

        # Map from (path, source_node, target_node) to observation and info
        path_states: dict[
            tuple[tuple[int, ...], PlanningGraphNode, PlanningGraphNode],
            tuple[ObsType, dict],
        ] = {}
        empty_path: tuple[int, ...] = tuple()
        path_states[(empty_path, initial_node, initial_node)] = (obs, info)

        raw_env = self._create_planning_env()
        using_goal_env, goal_env = self._using_goal_env(self.system.wrapped_env)

        # BFS to explore all paths
        queue = [(initial_node, empty_path)]  # (node, path)
        explored_segments = set()
        while queue:
            node, path = queue.pop(0)
            if (path, node) in explored_segments:
                continue
            explored_segments.add((path, node))

            if (path, node, node) not in path_states:
                print(f"Warning: State not found for path {path} to node {node.id}")
                continue

            path_state, path_info = path_states[(path, node, node)]

            # Try each outgoing edge from this node
            for edge in self.planning_graph.node_to_outgoing_edges.get(node, []):
                if (path, node, edge.target) in path_states:
                    continue
                if edge.target.id <= node.id:
                    continue

<<<<<<< HEAD
                # # DEBUG: Envisioned plan for cluttered drawer env
                # # B->C->T
=======
                # DEBUG: Envisioned plan for cluttered drawer env
                # B->C->T
>>>>>>> bf8b37db
                envisioned_plan = [
                    (0, 1),
                    (1, 10),
                    (10, 33),
                    (33, 61),
                    (61, 119),
                    (119, 210),
                    (210, 310),
                    (310, 474),
                    (474, 632),
<<<<<<< HEAD
                    (0, 2),
                    (2, 14),
                    (14, 42),
                    (42, 62),
                    (0, 4),
                    (4, 18),
                    (18, 48),
                    (48, 95),
                    (0, 5),
                    (5, 19),
                    (19, 49),
                    (49, 96),
=======
                    (1, 33),
                    (61, 210),
                    (1, 210),
>>>>>>> bf8b37db
                ]  # pylint: disable=line-too-long
                if (node.id, edge.target.id) not in envisioned_plan:
                    continue

                # B->C->D->E->T
                # Node 1215 is a promising short cut
                # envisioned_plan = [(0, 1), (1, 10), (10, 33), (33, 61), (61, 119), (119, 210), (210, 332), (332, 500), (500, 665), (665, 849), (849, 1068), (1068, 1215), (1215, 1293), (1293, 474), (474, 632), (1, 1215)] # pylint: disable=line-too-long
                # if not (node.id, edge.target.id) in envisioned_plan:
                #     continue

                # # DEBUG: Envisioned plan for clear and place env (3 blocks)
                # envisioned_plan = [(0, 2), (2, 5), (5, 8), (8, 15), (15, 26), (26, 52), (52, 79), (79, 132), (0, 1), (1, 79)]    # pylint: disable=line-too-long
                # # DEBUG: Envisioned plan for clear and place env (4 blocks)
                # envisioned_plan = [(0, 2), (2, 5), (5, 8), (8, 15), (15, 26), (26, 52), (52, 94), (94, 199), (199, 331), (331, 603), (0, 1), (1, 331)]    # pylint: disable=line-too-long
                # DEBUG: Envisioned plan for clear and place env (5 blocks)
                # envisioned_plan = [(0, 2), (2, 5), (5, 8), (8, 15), (15, 26), (26, 52), (52, 94), (94, 199), (199, 383), (383, 858), (858, 1523), (1523, 2977), (0, 1), (1, 1523)]    # pylint: disable=line-too-long
                # if not (node.id, edge.target.id) in envisioned_plan:
                #     continue

                frames: list[Any] = []
                video_filename = ""
                if debug:
                    edge_type = "shortcut" if edge.is_shortcut else "regular"
                    path_str = (
                        "-".join(str(node_id) for node_id in path) if path else "start"
                    )
                    video_filename = f"{edge_videos_dir}/edge_{node.id}_to_{edge.target.id}_{edge_type}_via_{path_str}.mp4"  # pylint: disable=line-too-long

                raw_env.reset_from_state(path_state)  # type: ignore

                if debug and hasattr(raw_env, "render") and not self.training_mode:
                    try:
                        frames.append(raw_env.render())
                    except Exception as e:
                        print(f"Error rendering initial frame: {e}")

                _, init_atoms, _ = self.system.perceiver.reset(path_state, path_info)
                goal_atoms = set(edge.target.atoms)

                if edge.is_shortcut:
                    self.policy.configure_context(
                        PolicyContext(
                            goal_atoms=goal_atoms,
                            current_atoms=init_atoms,
                            info={
                                "source_node_id": node.id,
                                "target_node_id": edge.target.id,
                            },
                        )
                    )
                    if using_goal_env and goal_env is not None:
                        assert hasattr(
                            self.policy, "node_states"
                        ), "Policy must have node_states"
                        target_state = self.policy.node_states[edge.target.id]
                        target_atoms = set(edge.target.atoms)
                        if goal_env.use_atom_as_obs is True:
                            target_atom_vector = goal_env.create_atom_vector(
                                target_atoms
                            )
                            current_atom_vector = goal_env.create_atom_vector(
                                init_atoms
                            )
                        aug_obs = {
                            "observation": path_state,
                            "achieved_goal": (
                                path_state
                                if goal_env.use_atom_as_obs is False
                                else current_atom_vector
                            ),
                            "desired_goal": (
                                target_state
                                if goal_env.use_atom_as_obs is False
                                else target_atom_vector
                            ),
                        }
                    elif self.use_context_wrapper and self.context_env is not None:
                        self.context_env.set_context(init_atoms, goal_atoms)
                        aug_obs = self.context_env.augment_observation(path_state)  # type: ignore[arg-type] # pylint: disable=line-too-long
                    else:
                        aug_obs = path_state  # type: ignore[assignment]
                    skill: Policy | Skill = self.policy
                else:
                    assert edge.operator is not None
                    skill = self._get_skill(edge.operator)
                    skill.reset(edge.operator)
                    aug_obs = path_state  # type: ignore[assignment]

                # Execute the skill and track steps
                num_steps = 0
                curr_raw_obs = path_state
                curr_aug_obs = aug_obs
                frame_counter = 0
                # frame = raw_env.render()
                # iio.imwrite(
                #     f"{output_dir}/frame_{frame_counter:06d}.png", frame
                # )
                is_success = False
                for _ in range(self._max_skill_steps):
                    act = skill.get_action(curr_aug_obs)
                    if act is None:
                        print("No action returned by skill")
                        break
                    next_raw_obs, _, _, _, info = raw_env.step(act)
                    curr_raw_obs = next_raw_obs
                    atoms = self.system.perceiver.step(curr_raw_obs)
                    frame_counter += 1
                    # frame = raw_env.render()
                    # iio.imwrite(
                    #     f"{output_dir}/frame_{frame_counter:06d}.png", frame
                    # )

                    if debug and hasattr(raw_env, "render") and not self.training_mode:
                        frames.append(raw_env.render())

                    if edge.is_shortcut:
                        if using_goal_env and goal_env is not None:
                            target_state = self.policy.node_states[edge.target.id]
                            target_atoms = set(edge.target.atoms)
                            if goal_env.use_atom_as_obs is True:
                                target_atom_vector = goal_env.create_atom_vector(
                                    target_atoms
                                )
                                current_atom_vector = goal_env.create_atom_vector(atoms)
                            curr_aug_obs = {
                                "observation": curr_raw_obs,
                                "achieved_goal": (
                                    curr_raw_obs
                                    if goal_env.use_atom_as_obs is False
                                    else current_atom_vector
                                ),
                                "desired_goal": (
                                    target_state
                                    if goal_env.use_atom_as_obs is False
                                    else target_atom_vector
                                ),
                            }
                        elif self.use_context_wrapper and self.context_env is not None:
                            self.context_env.set_context(atoms, goal_atoms)
                            curr_aug_obs = self.context_env.augment_observation(
                                curr_raw_obs  # type: ignore[arg-type]
                            )
                        else:
                            curr_aug_obs = curr_raw_obs  # type: ignore[assignment]
                    else:
                        curr_aug_obs = curr_raw_obs  # type: ignore[assignment]

                    num_steps += 1

                    if goal_atoms == atoms:
                        # Store the observed state for the target node
                        target_id = edge.target.id
                        if target_id not in self.observed_states:
                            self.observed_states[target_id] = []
                        is_duplicate = False
                        if hasattr(curr_raw_obs, "nodes"):
                            for existing_obs in self.observed_states[target_id]:
                                assert hasattr(existing_obs, "nodes")
                                if np.array_equal(
                                    existing_obs.nodes, curr_raw_obs.nodes
                                ):
                                    is_duplicate = True
                                    break
                        elif isinstance(curr_raw_obs, np.ndarray):
                            for existing_obs in self.observed_states[target_id]:
                                assert isinstance(existing_obs, np.ndarray)
                                if np.array_equal(existing_obs, curr_raw_obs):
                                    is_duplicate = True
                                    break
                        else:
                            raise TypeError(
                                "Unsupported observation type for duplicate check"
                            )
                        if not is_duplicate:
                            self.observed_states[target_id].append(curr_raw_obs)

                        path_str = (
                            "-".join(str(node_id) for node_id in path)
                            if path
                            else "start"
                        )
                        print(
                            f"Added edge {edge.source.id} -> {edge.target.id} cost: {num_steps} via {path_str}. Is shortcut? {edge.is_shortcut}"  # pylint: disable=line-too-long
                        )
                        if debug and frames:
                            iio.mimsave(
                                video_filename.replace(".mp4", "_success.mp4"),
                                frames,
                                fps=5,
                            )
                        is_success = True
                        break  # success

                if not is_success:
                    # Edge expansion failed.
                    if debug and frames:
                        iio.mimsave(video_filename, frames, fps=5)
                    print(
                        f"Edge expansion failed: {edge.source.id} -> {edge.target.id}"
                    )
                    continue

                # Store cost for this specific path
                edge.costs[(path, node.id)] = num_steps
                if edge.cost == float("inf") or num_steps < edge.cost:
                    edge.cost = num_steps

                # Update path to include current node for next traversal
                new_path = path + (node.id,)
                path_states[(new_path, edge.target, edge.target)] = (curr_raw_obs, info)
                queue.append((edge.target, new_path))

        print("\nAll path costs:")
        for edge in self.planning_graph.edges:
            if edge.costs:
                cost_details = []
                for (p, _), cost in edge.costs.items():
                    path_str = "-".join(str(node_id) for node_id in p) if p else "start"
                    cost_details.append(f"via {path_str}: {cost}")
                print(
                    f"Edge {edge.source.id}->{edge.target.id}: {', '.join(cost_details)}"
                )

    def _create_planning_env(self) -> gym.Env:
        """Create a separate environment instance for planning simulations."""
        current_env = self.system.env
        valid_base_env = False
        while hasattr(current_env, "env"):
            if hasattr(current_env, "reset_from_state"):
                valid_base_env = True
                break
            current_env = current_env.env
        if hasattr(current_env, "reset_from_state"):
            valid_base_env = True
        if not valid_base_env:
            raise AttributeError(
                "Could not find base environment with reset_from_state method"
            )
        base_env = current_env

        if hasattr(base_env, "clone"):
            planning_env = base_env.clone()
            print("Created planning environment using custom clone() method.")
            return planning_env
        planning_env = copy.deepcopy(base_env)
        print("No custom clone() found. Created planning environment using deepcopy().")
        return planning_env

    def _using_goal_env(
        self, env: gym.Env | None
    ) -> tuple[bool, GoalConditionedWrapper | None]:
        """Check if we're using the goal-conditioned wrapper and using node
        atoms as goals."""
        using_goal_env = False
        current_env = env
        while hasattr(current_env, "env") and current_env is not None:
            if isinstance(current_env, GoalConditionedWrapper):
                using_goal_env = True
                return using_goal_env, current_env
            current_env = current_env.env
        current_env = None
        return using_goal_env, current_env<|MERGE_RESOLUTION|>--- conflicted
+++ resolved
@@ -646,13 +646,8 @@
                 if edge.target.id <= node.id:
                     continue
 
-<<<<<<< HEAD
                 # # DEBUG: Envisioned plan for cluttered drawer env
                 # # B->C->T
-=======
-                # DEBUG: Envisioned plan for cluttered drawer env
-                # B->C->T
->>>>>>> bf8b37db
                 envisioned_plan = [
                     (0, 1),
                     (1, 10),
@@ -663,7 +658,6 @@
                     (210, 310),
                     (310, 474),
                     (474, 632),
-<<<<<<< HEAD
                     (0, 2),
                     (2, 14),
                     (14, 42),
@@ -676,11 +670,6 @@
                     (5, 19),
                     (19, 49),
                     (49, 96),
-=======
-                    (1, 33),
-                    (61, 210),
-                    (1, 210),
->>>>>>> bf8b37db
                 ]  # pylint: disable=line-too-long
                 if (node.id, edge.target.id) not in envisioned_plan:
                     continue
