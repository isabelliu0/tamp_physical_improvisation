"""Base improvisational TAMP approach."""

from __future__ import annotations

import itertools
from collections import deque
from dataclasses import dataclass
from typing import Any

import gymnasium as gym
from relational_structs import (
    GroundAtom,
    GroundOperator,
    LiftedOperator,
    Object,
    PDDLProblem,
)
from relational_structs.utils import parse_pddl_plan
from task_then_motion_planning.planning import TaskThenMotionPlanningFailure
from task_then_motion_planning.structs import Skill
from tomsutils.pddl_planning import run_pddl_planner

from tamp_improv.approaches.base import (
    ActType,
    ApproachStepResult,
    BaseApproach,
    ImprovisationalTAMPSystem,
    ObsType,
)
from tamp_improv.approaches.improvisational.graph import (
    PlanningGraph,
    PlanningGraphEdge,
    PlanningGraphNode,
)
from tamp_improv.approaches.improvisational.policies.base import Policy, PolicyContext
from tamp_improv.benchmarks.context_wrapper import ContextAwareWrapper


@dataclass
class ShortcutSignature:
    """Domain-agnostic signature of a shortcut for matching purposes."""

    source_predicates: set[str]
    target_predicates: set[str]
    source_types: set[str]
    target_types: set[str]

    @classmethod
    def from_context(
        cls, source_atoms: set[GroundAtom], target_preimage: set[GroundAtom]
    ) -> ShortcutSignature:
        """Create signature from context."""
        source_preds = {atom.predicate.name for atom in source_atoms}
        target_preds = {atom.predicate.name for atom in target_preimage}

        source_types = set()
        for atom in source_atoms:
            for obj in atom.objects:
                source_types.add(obj.type.name)

        target_types = set()
        for atom in target_preimage:
            for obj in atom.objects:
                target_types.add(obj.type.name)

        return cls(source_preds, target_preds, source_types, target_types)

    def similarity(self, other: ShortcutSignature) -> float:
        """Calculate similarity score between signatures."""
        # Predicate similarity (Jaccard)
        source_pred_sim = len(self.source_predicates & other.source_predicates) / max(
            len(self.source_predicates | other.source_predicates), 1
        )
        target_pred_sim = len(self.target_predicates & other.target_predicates) / max(
            len(self.target_predicates | other.target_predicates), 1
        )

        # Object type similarity (Jaccard)
        source_type_sim = len(self.source_types & other.source_types) / max(
            len(self.source_types | other.source_types), 1
        )
        target_type_sim = len(self.target_types & other.target_types) / max(
            len(self.target_types | other.target_types), 1
        )

        # Overall similarity - weighted average
        return (
            0.3 * source_pred_sim
            + 0.3 * target_pred_sim
            + 0.2 * source_type_sim
            + 0.2 * target_type_sim
        )


class ImprovisationalTAMPApproach(BaseApproach[ObsType, ActType]):
    """General improvisational TAMP approach.

    This approach combines task-and-motion planning with learned
    policies for creating shortcuts between non-adjacent nodes in the
    plan.
    """

    def __init__(
        self,
        system: ImprovisationalTAMPSystem[ObsType, ActType],
        policy: Policy[ObsType, ActType],
        seed: int,
        planner_id: str = "pyperplan",
        max_skill_steps: int = 1_000,
        max_preimage_size: int = 10,
    ) -> None:
        """Initialize approach."""
        super().__init__(system, seed)
        self.policy = policy
        self.planner_id = planner_id
        self._max_skill_steps = max_skill_steps

        # Create context-aware wrapper
        if not isinstance(system.wrapped_env, ContextAwareWrapper):
<<<<<<< HEAD
            self.context_env = ContextAwareWrapper(system.wrapped_env, system.perceiver)
=======
            self.context_env = ContextAwareWrapper(
                system.wrapped_env,
                system.perceiver,
                max_preimage_size=max_preimage_size,
            )
>>>>>>> 06e15ab3
            system.wrapped_env = self.context_env
        else:
            self.context_env = system.wrapped_env

        # Initialize policy with (context-aware) wrapped environment
        policy.initialize(self.context_env)

        # Get domain
        self.domain = system.get_domain()

        # Initialize planning state
        self._current_task_plan: list[GroundOperator] = []
        self._current_operator: GroundOperator | None = None
        self._current_skill: Skill | None = None
        self._goal: set[GroundAtom] = set()

        # Graph-based planning state
        self.planning_graph: PlanningGraph | None = None
        self._current_path: list[PlanningGraphEdge] = []
        self._current_edge: PlanningGraphEdge | None = None
        self._current_preimage: set[GroundAtom] = set()
        self.policy_active = False

        # Shortcut signatures for similarity matching
        self.trained_signatures: list[ShortcutSignature] = []

    def reset(self, obs: ObsType, info: dict[str, Any]) -> ApproachStepResult[ActType]:
        """Reset approach with initial observation."""
        objects, atoms, goal = self.system.perceiver.reset(obs, info)
        self._goal = goal

        # Create initial plan
        self._current_task_plan = self._create_task_plan(objects, atoms, goal)

        # Create planning graph
        self.planning_graph = self._create_planning_graph(
            objects, atoms, self._current_task_plan
        )

        # Compute preimages
        self.planning_graph.compute_preimages(goal)

        # Try to add shortcuts
        if not self.training_mode:
            self._try_add_shortcuts(self.planning_graph)

        # Compute edge costs
        self._compute_planning_graph_edge_costs(obs, info)

        # Find shortest path
        self._current_path = self.planning_graph.find_shortest_path(atoms, goal)

        # Reset state
        self._current_operator = None
        self._current_skill = None
        self._current_edge = None
        self._current_preimage = set()
        self.policy_active = False

        return self.step(obs, 0.0, False, False, info)

    def step(
        self,
        obs: ObsType,
        reward: float,
        terminated: bool,
        truncated: bool,
        info: dict[str, Any],
    ) -> ApproachStepResult[ActType]:
        """Step approach with new observation."""
        atoms = self.system.perceiver.step(obs)

        # Check if policy achieved its goal
        if self.policy_active and self.planning_graph:
            current_node = self._current_edge.source if self._current_edge else None
            if current_node and self._current_preimage.issubset(atoms):
                print("Policy successfully achieved preimage!")
                self.policy_active = False
                self._current_preimage = set()
                return self.step(obs, reward, terminated, truncated, info)
            self.context_env.set_context(atoms, self._current_preimage)
            aug_obs = self.context_env.augment_observation(obs)
            return ApproachStepResult(action=self.policy.get_action(aug_obs))

        # Get next edge if needed
        assert self.planning_graph is not None
        if not self._current_edge and self._current_path:
            self._current_edge = self._current_path.pop(0)

            if self._current_edge.is_shortcut:
                print("Using shortcut edge")
                self.policy_active = True

                # Get preimage for the target node
                target_node = self._current_edge.target
                if target_node in self.planning_graph.preimages:
                    self._current_preimage = self.planning_graph.preimages[target_node]
                else:
                    # Fallback to target node atoms if preimage not found
                    print(
                        "Preimage not found for target node, using target node atoms..."
                    )
                    self._current_preimage = set(target_node.atoms)

                # Configure policy and context wrapper
                self.context_env.set_context(atoms, self._current_preimage)
                self.policy.configure_context(
                    PolicyContext(
                        preimage=self._current_preimage,
                        current_atoms=atoms,
                        info={
                            "source_node_id": self._current_edge.source.id,
                            "target_node_id": target_node.id,
                        },
                    )
                )

                # If in training mode, collect this state and terminate
                if self.training_mode:
                    aug_obs = self.context_env.augment_observation(obs)
                    return ApproachStepResult(
                        action=self.policy.get_action(aug_obs),
                        terminate=True,
                        info={
                            "training_state": obs,
                            "current_atoms": atoms,
                            "preimage": self._current_preimage,
                        },
                    )

                aug_obs = self.context_env.augment_observation(obs)
                return ApproachStepResult(action=self.policy.get_action(aug_obs))

            # Regular edge - use operator skill
            self._current_operator = self._current_edge.operator

            if not self._current_operator:
                raise TaskThenMotionPlanningFailure("Edge has no operator")

            # Get skill for the operator
            self._current_skill = self._get_skill(self._current_operator)
            self._current_skill.reset(self._current_operator)

        # Check if current edge's target state is achieved
        if self._current_edge and set(self._current_edge.target.atoms).issubset(atoms):
            print("Edge target achieved")
            self._current_edge = None
            return self.step(obs, reward, terminated, truncated, info)

        # Execute current skill
        if not self._current_skill:
            raise TaskThenMotionPlanningFailure("No current skill")

        return ApproachStepResult(action=self._current_skill.get_action(obs))

    def _create_task_plan(
        self,
        objects: set[Object],
        init_atoms: set[GroundAtom],
        goal: set[GroundAtom],
    ) -> list[GroundOperator]:
        """Create task plan to achieve goal."""
        problem = PDDLProblem(
            self.domain.name, self.domain.name, objects, init_atoms, goal
        )
        plan_str = run_pddl_planner(
            str(self.domain), str(problem), planner=self.planner_id
        )
        if plan_str is None:
            raise TaskThenMotionPlanningFailure("No plan found")
        return parse_pddl_plan(plan_str, self.domain, problem)

    def _get_skill(self, operator: GroundOperator) -> Skill:
        """Get skill that can execute operator."""
        skills = [s for s in self.system.skills if s.can_execute(operator)]
        if not skills:
            raise TaskThenMotionPlanningFailure(
                f"No skill found for operator {operator.name}"
            )
        return skills[0]

    def _create_planning_graph(
        self,
        objects: set[Object],
        init_atoms: set[GroundAtom],
        _task_plan: list[GroundOperator] | None = None,  # For compatibility
    ) -> PlanningGraph:
        """Create a tree-based planning graph by exploring possible action
        sequences.

        This builds a graph representing multiple possible plans rather
        than just following a single task plan. This method is domain-
        agnostic.
        """
        graph = PlanningGraph()
        initial_node = graph.add_node(init_atoms)
        visited_states = {frozenset(init_atoms): initial_node}
        queue = deque([(initial_node, 0)])  # Queue for BFS: [(node, depth)]
        node_count = 0
        max_nodes = 100
        print(f"Building planning graph with max {max_nodes} nodes...")

        # Breadth-first search to build the graph
        while queue and node_count < max_nodes:
            current_node, depth = queue.popleft()
            node_count += 1

            print(f"\n--- Node {node_count-1} at depth {depth} ---")
            print(f"Contains {len(current_node.atoms)} atoms: {current_node.atoms}")

            # Check if this is a goal state
            if self._goal and self._goal.issubset(current_node.atoms):
                continue

            # Find applicable ground operators using the domain's operators
            applicable_ops = self._find_applicable_operators(
                set(current_node.atoms), objects
            )

            # Apply each applicable operator to generate new states
            for op in applicable_ops:
                # Apply operator effects to get next state
                next_atoms = set(current_node.atoms)
                next_atoms.difference_update(op.delete_effects)
                next_atoms.update(op.add_effects)

                # Check if we've seen this state before
                next_atoms_frozen = frozenset(next_atoms)
                if next_atoms_frozen in visited_states:
                    # Create edge to existing node
                    next_node = visited_states[next_atoms_frozen]
                    graph.add_edge(current_node, next_node, op)
                else:
                    # Create new node and edge
                    next_node = graph.add_node(next_atoms)
                    visited_states[next_atoms_frozen] = next_node
                    graph.add_edge(current_node, next_node, op)
                    queue.append((next_node, depth + 1))

        print(
            f"Planning graph with {len(graph.nodes)} nodes and {len(graph.edges)} edges"
        )

        # Print detailed graph structure
        print("\nDetailed Graph Structure:")
        for node in sorted(graph.nodes, key=lambda n: n.id):
            print(f"\nNode {node.id}:")
            print("  Key atoms:")
            count = 0
            for atom in node.atoms:
                print(f"  - {atom}")
                count += 1

        print("\nGraph Edges:")
        for edge in graph.edges:
            op_str = f"{edge.operator.name}" if edge.operator else "SHORTCUT"
            print(f"  Node {edge.source.id} --[{op_str}]--> Node {edge.target.id}")
        return graph

    def _find_applicable_operators(
        self, current_atoms: set[GroundAtom], objects: set[Object]
    ) -> list[GroundOperator]:
        """Find all ground operators that are applicable in the current
        state."""
        applicable_ops = []
        domain_operators = self.domain.operators

        for lifted_op in domain_operators:
            # Find valid groundings using parameter types
            valid_groundings = self._find_valid_groundings(lifted_op, objects)

            for grounding in valid_groundings:
                ground_op = lifted_op.ground(grounding)

                # Check if preconditions are satisfied
                if ground_op.preconditions.issubset(current_atoms):
                    applicable_ops.append(ground_op)

        return applicable_ops

    def _find_valid_groundings(
        self, lifted_op: LiftedOperator, objects: set[Object]
    ) -> list[tuple[Object, ...]]:
        """Find all valid groundings for a lifted operator.

        Args:
            lifted_op: The lifted operator to ground
            objects: Available objects in the domain

        Returns:
            List of valid parameter tuples for grounding
        """
        # Group objects by type
        objects_by_type: dict[Any, list[Object]] = {}
        for obj in objects:
            if obj.type not in objects_by_type:
                objects_by_type[obj.type] = []
            objects_by_type[obj.type].append(obj)

        # Print the parameter requirements for debugging
        param_types = []
        for param in lifted_op.parameters:
            param_types.append(f"{param.name} ({param.type.name})")

        # For each parameter, find objects of the right type
        param_objects = []
        for param in lifted_op.parameters:
            if param.type in objects_by_type:
                param_objects.append(objects_by_type[param.type])
            else:
                return []

        # Generate all possible groundings
        groundings = list(itertools.product(*param_objects))

        return groundings

    def _try_add_shortcuts(self, graph: PlanningGraph) -> None:
        """Try to add shortcut edges to the graph."""
        for source_node in graph.nodes:
            for target_node in graph.nodes:
                # Skip same node and existing edges
                if source_node == target_node:
                    continue
                if any(
                    edge.target == target_node
                    for edge in graph.node_to_outgoing_edges.get(source_node, [])
                ):
                    continue

                source_atoms = set(source_node.atoms)
                target_preimage = graph.preimages.get(target_node, set())
                if not target_preimage:
                    continue

                # Check if this is similar to a trained shortcut
                if self.trained_signatures:
                    current_sig = ShortcutSignature.from_context(
                        source_atoms, target_preimage
                    )
                    can_handle = False
                    best_similarity = 0.0

                    for trained_sig in self.trained_signatures:
                        similarity = current_sig.similarity(trained_sig)
<<<<<<< HEAD
                        if similarity > 0.7:  # Threshold to be tuned
=======
                        if similarity > 0.9:  # Threshold to be tuned
>>>>>>> 06e15ab3
                            can_handle = True
                            best_similarity = max(best_similarity, similarity)

                    if not can_handle:
                        continue

                    print(f"Found similar shortcut with similarity {best_similarity}")

                # Configure context for environment and policy
                self.context_env.set_context(source_atoms, target_preimage)
                self.policy.configure_context(
                    PolicyContext(
                        preimage=target_preimage,
                        current_atoms=source_atoms,
                        info={
                            "source_node_id": source_node.id,
                            "target_node_id": target_node.id,
                        },
                    )
                )
                if self.policy.can_initiate():
                    print(
                        f"Trying to add shortcut: {source_node.id} to {target_node.id}"
                    )
                    graph.add_edge(source_node, target_node, None, is_shortcut=True)

    def _compute_planning_graph_edge_costs(
        self, obs: ObsType, info: dict[str, Any]
    ) -> None:
        """Add edge costs to the current planning graph."""
        assert self.planning_graph is not None

        _, init_atoms, _ = self.system.perceiver.reset(obs, info)
        initial_node = self.planning_graph.node_map[frozenset(init_atoms)]
        node_to_obs_info: dict[PlanningGraphNode, tuple[ObsType, dict]] = {}
        node_to_obs_info[initial_node] = (obs, info)

        raw_env = self._get_base_env(self.system.wrapped_env)

        queue = [initial_node]
        while queue:
            node = queue.pop()
            for edge in self.planning_graph.node_to_outgoing_edges[node]:
                raw_obs, info = node_to_obs_info[node]
                raw_env.reset_from_state(raw_obs)  # type: ignore
                _, init_atoms, _ = self.system.perceiver.reset(raw_obs, info)
                preimage = self.planning_graph.preimages[edge.target]
                if edge.is_shortcut:
                    self.policy.configure_context(
                        PolicyContext(
                            preimage=preimage,
                            current_atoms=init_atoms,
                            info={
                                "source_node_id": node.id,
                                "target_node_id": edge.target.id,
                            },
                        )
                    )
                    self.context_env.set_context(init_atoms, preimage)
                    aug_obs = self.context_env.augment_observation(raw_obs)
                    skill: Policy | Skill = self.policy
                else:
                    assert edge.operator is not None
                    skill = self._get_skill(edge.operator)
                    skill.reset(edge.operator)
                    aug_obs = raw_obs

                num_steps = 0
                curr_raw_obs = raw_obs
                curr_aug_obs = aug_obs
                for _ in range(self._max_skill_steps):
                    act = skill.get_action(curr_aug_obs)
                    next_raw_obs, _, _, _, info = raw_env.step(act)
                    curr_raw_obs = next_raw_obs
                    atoms = self.system.perceiver.step(curr_raw_obs)
                    if edge.is_shortcut:
                        self.context_env.set_context(atoms, preimage)
                        curr_aug_obs = self.context_env.augment_observation(
                            curr_raw_obs
                        )
                    else:
                        curr_aug_obs = curr_raw_obs

                    num_steps += 1

                    if preimage.issubset(atoms):
                        print(
                            f"Added shortcut edge {edge.source.id} -> {edge.target.id} cost: {num_steps}. Is shortcut? {edge.is_shortcut}"  # pylint: disable=line-too-long
                        )
                        break  # success
                else:
                    # Edge expansion failed.
                    continue

                assert edge.cost == float("inf")
                edge.cost = num_steps

                # NOTE: we are making the strong assumption that it does not
                # matter which low-level state you are in within the abstract
                # state, so if there are multiple observations for a node, we
                # just keep one arbitrarily.
                if edge.target not in node_to_obs_info:
                    node_to_obs_info[edge.target] = (curr_raw_obs, info)
                    queue.append(edge.target)

    def _get_base_env(self, env: gym.Env) -> gym.Env:
        """Get the base environment by unwrapping wrappers if needed."""
        current_env = env
        while hasattr(current_env, "env"):
            if isinstance(current_env, ContextAwareWrapper):
                current_env = current_env.env
                continue
            if hasattr(current_env, "reset_from_state"):
                return current_env
            current_env = current_env.env

        if hasattr(current_env, "reset_from_state"):
            return current_env

        raise AttributeError("Could not find environment with reset_from_state method")<|MERGE_RESOLUTION|>--- conflicted
+++ resolved
@@ -117,15 +117,11 @@
 
         # Create context-aware wrapper
         if not isinstance(system.wrapped_env, ContextAwareWrapper):
-<<<<<<< HEAD
-            self.context_env = ContextAwareWrapper(system.wrapped_env, system.perceiver)
-=======
             self.context_env = ContextAwareWrapper(
                 system.wrapped_env,
                 system.perceiver,
                 max_preimage_size=max_preimage_size,
             )
->>>>>>> 06e15ab3
             system.wrapped_env = self.context_env
         else:
             self.context_env = system.wrapped_env
@@ -471,11 +467,7 @@
 
                     for trained_sig in self.trained_signatures:
                         similarity = current_sig.similarity(trained_sig)
-<<<<<<< HEAD
-                        if similarity > 0.7:  # Threshold to be tuned
-=======
                         if similarity > 0.9:  # Threshold to be tuned
->>>>>>> 06e15ab3
                             can_handle = True
                             best_similarity = max(best_similarity, similarity)
 
