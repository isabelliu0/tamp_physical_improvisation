--- conflicted
+++ resolved
@@ -704,14 +704,11 @@
                 curr_raw_obs = path_state
                 curr_aug_obs = aug_obs
                 frame_counter = 0
-<<<<<<< HEAD
                 # frame = raw_env.render()
                 # iio.imwrite(
                 #     f"{output_dir}/frame_{frame_counter:06d}.png", frame
                 # )
                 is_success = False
-=======
->>>>>>> 8e1ee3d8
                 for _ in range(self._max_skill_steps):
                     act = skill.get_action(curr_aug_obs)
                     if act is None:
@@ -720,18 +717,11 @@
                     next_raw_obs, _, _, _, info = raw_env.step(act)
                     curr_raw_obs = next_raw_obs
                     atoms = self.system.perceiver.step(curr_raw_obs)
-<<<<<<< HEAD
                     frame_counter += 1
-=======
->>>>>>> 8e1ee3d8
                     # frame = raw_env.render()
                     # iio.imwrite(
                     #     f"{output_dir}/frame_{frame_counter:06d}.png", frame
                     # )
-<<<<<<< HEAD
-=======
-                    frame_counter += 1
->>>>>>> 8e1ee3d8
 
                     if debug and hasattr(raw_env, "render") and not self.training_mode:
                         frames.append(raw_env.render())
