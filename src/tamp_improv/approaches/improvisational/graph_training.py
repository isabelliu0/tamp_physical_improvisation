--- conflicted
+++ resolved
@@ -542,15 +542,8 @@
             f"\nPerforming {rollouts_per_state} rollouts for each of {len(source_states)} state(s) from node {source_node_id}"  # pylint: disable=line-too-long
         )
 
-<<<<<<< HEAD
-        # # DEBUG:
-        # 1 2 4 5 are after reaching each blocks with others unmoved
-        # 61, 62, 95, 96 are after reaching each blocks with the opposite block moved
-        if source_node_id not in [1, 2, 4, 5, 61, 62, 95, 96]:
-=======
         # DEBUG:
         if source_node_id != 1 and source_node_id != 61:
->>>>>>> bf8b37db
             continue
 
         # Calculate rollouts per state to maintain roughly the same total
@@ -602,15 +595,9 @@
                         if has_direct_edge:
                             continue
 
-<<<<<<< HEAD
-                        # # DEBUG:
-                        # if target_node.id != 33:
-                        #     continue
-=======
                         # DEBUG:
                         if target_node.id != 33 and target_node.id != 210:
                             continue
->>>>>>> bf8b37db
 
                         # Note: no need to stop this rollout when we reach a node
                         # since we want to explore all reachable nodes
