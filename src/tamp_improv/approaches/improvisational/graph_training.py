"""Graph-based training data collection for improvisational TAMP."""

from collections import defaultdict, deque
from dataclasses import dataclass
from typing import Any, TypeVar

import gymnasium as gym
import numpy as np
from relational_structs import GroundAtom
from tomsutils.utils import sample_seed_from_rng

from tamp_improv.approaches.improvisational.base import (
    ImprovisationalTAMPApproach,
    ShortcutSignature,
)
from tamp_improv.approaches.improvisational.graph import (
    PlanningGraph,
    PlanningGraphEdge,
    PlanningGraphNode,
)
from tamp_improv.approaches.improvisational.policies.base import (
    GoalConditionedTrainingData,
    TrainingData,
)
from tamp_improv.benchmarks.base import ImprovisationalTAMPSystem

ObsType = TypeVar("ObsType")


@dataclass
class ShortcutCandidate:
    """Represents a potential shortcut in the planning graph."""

    source_node: PlanningGraphNode
    target_node: PlanningGraphNode
    source_atoms: set[GroundAtom]
    target_atoms: set[GroundAtom]
    source_state: Any


def collect_states_for_all_nodes(
    system, planning_graph: PlanningGraph, max_attempts: int = 10
) -> dict[int, ObsType]:
    """Collect observed states for all nodes in the planning graph.

    This function systematically visits each node in the planning graph by:
    1. Resetting the environment
    2. Finding a path to the target node
    3. Executing the path
    4. Storing the resulting observation
    """
    print("\n=== Collecting States for All Nodes ===")

    observed_states: dict[int, ObsType] = {}

    initial_node = None
    if planning_graph.nodes:
        initial_node = planning_graph.nodes[0]
    assert initial_node is not None

    # Collect state for initial node
    obs, info = system.reset()
    observed_states[initial_node.id] = obs
    print(f"Collected state for initial node {initial_node.id}")

    # For each other node, try to reach it and collect its state
    remaining_nodes = [n for n in planning_graph.nodes if n.id != initial_node.id]
    print(f"Attempting to collect states for {len(remaining_nodes)} additional nodes")

    for target_node in remaining_nodes:
        print(f"\nTargeting node {target_node.id}...")
        # Find path from initial node to target node
        path = find_path_to_node(planning_graph, initial_node, target_node)

        if not path:
            print(f"No path found to node {target_node.id}, skipping")
            continue

        print(f"Found path of length {len(path)} to node {target_node.id}")

        # Try to execute the path and collect the state
        for attempt in range(max_attempts):
            obs, info = system.reset()
            _ = system.perceiver.reset(obs, info)

            print(f"Attempt {attempt+1}/{max_attempts} to reach node {target_node.id}")

            # Execute each step in the path
            success = True
            for i, edge in enumerate(path):
                print(f"  Step {i+1}/{len(path)}: {edge.source.id} -> {edge.target.id}")

                # Execute the operator for this edge
                if not edge.operator:
                    print("  No operator for this edge, skipping")
                    success = False
                    break

                # Get the skill for this operator
                skill = None
                for s in system.skills:
                    if s.can_execute(edge.operator):
                        skill = s
                        break

                if not skill:
                    print(
                        f"  No skill found for operator {edge.operator.name}, skipping"
                    )
                    success = False
                    break

                # Reset the skill with the operator
                skill.reset(edge.operator)

                # Execute the skill until complete
                max_steps = 50
                for step in range(max_steps):
                    action = skill.get_action(obs)
                    obs, _, term, trunc, info = system.env.step(action)
                    atoms = system.perceiver.step(obs)

                    if set(edge.target.atoms) == atoms:
                        print(f"  Reached state for node {edge.target.id}")
                        break

                    if term or trunc:
                        print("  Episode terminated unexpectedly")
                        success = False
                        break

                    if step == max_steps - 1:
                        success = False

                if not success:
                    break

            # If we successfully executed the path, store the state
            if success:
                observed_states[target_node.id] = obs
                print(f"Successfully collected state for node {target_node.id}")
                break

            if attempt == max_attempts - 1:
                print(f"Failed to collect state for node {target_node.id}")

    print(
        f"\nFinal collection: {len(observed_states)}/{len(planning_graph.nodes)} nodes"
    )
    return observed_states


def collect_node_states_for_shortcuts(
    system, planning_graph, max_attempts: int = 3
) -> tuple[dict[int, ObsType], list[tuple[int, int]]]:
    """Collect node states for valid shortcuts in the planning graph."""
    print("\n=== Collecting States for Goal-Conditioned Learning ===")
    node_states: dict[int, ObsType] = collect_states_for_all_nodes(
        system, planning_graph, max_attempts
    )

    # Generate valid shortcuts
    valid_shortcuts = []
    node_ids = sorted(list(node_states.keys()))
    for i, source_id in enumerate(node_ids):
        source_node = next((n for n in planning_graph.nodes if n.id == source_id), None)
        if not source_node:
            continue

        for target_id in node_ids[i + 1 :]:
            target_node = next(
                (n for n in planning_graph.nodes if n.id == target_id), None
            )
            if not target_node:
                continue

            # Skip if there's already a direct edge
            has_direct_edge = False
            for edge in planning_graph.node_to_outgoing_edges.get(source_node, []):
                if edge.target == target_node and not edge.is_shortcut:
                    has_direct_edge = True
                    break
            if has_direct_edge:
                continue

            # Only include shortcuts where states are available
            if source_id in node_states and target_id in node_states:
                valid_shortcuts.append((source_id, target_id))

    print(f"Collected states for {len(node_states)} nodes")
    print(f"Identified {len(valid_shortcuts)} valid shortcuts")
    return node_states, valid_shortcuts


def find_path_to_node(
    planning_graph: PlanningGraph,
    start_node: PlanningGraphNode,
    target_node: PlanningGraphNode,
) -> list[PlanningGraphEdge]:
    """Find a path from start_node to target_node in the planning graph."""
    queue: deque[tuple[PlanningGraphNode, list[PlanningGraphEdge]]]
    queue = deque([(start_node, [])])
    visited = {start_node}

    while queue:
        current, path = queue.popleft()

        if current == target_node:
            return path

        for edge in planning_graph.node_to_outgoing_edges.get(current, []):
            if edge.is_shortcut:
                continue

            next_node = edge.target

            if next_node not in visited:
                visited.add(next_node)
                queue.append((next_node, path + [edge]))

    return []


def collect_graph_based_training_data(
    system: ImprovisationalTAMPSystem,
    approach: ImprovisationalTAMPApproach,
    config: dict[str, Any],
    max_shortcuts_per_graph: int = 100,
    use_random_rollouts: bool = False,
    num_rollouts_per_node: int = 50,
    max_steps_per_rollout: int = 50,
    shortcut_success_threshold: int = 1,
    action_scale: float = 1.0,
    rng: np.random.Generator | None = None,
) -> tuple[TrainingData, dict[int, list[ObsType]]]:
    """Collect training data by exploring the planning graph.

    This actively identifies potential shortcuts between nodes in the
    planning graph and collects the low-level states and goal atoms for
    these shortcuts.
    """
    print("\n=== Collecting Training Data by Exploring Planning Graphs ===")
    approach.training_mode = True

    training_states = []
    current_atoms_list = []
    goal_atoms_list = []
    shortcut_info = []

    # settings from config
    collect_episodes = config.get("collect_episodes", 10)
    seed = config.get("seed", 42)
    rng = np.random.default_rng(seed)

    for episode in range(collect_episodes):
        print(f"\n=== Building planning graph for episode {episode + 1} ===")
        episode_seed = sample_seed_from_rng(rng)
        obs, info = system.reset()
        _ = approach.reset(obs, info)

        assert (
            hasattr(approach, "planning_graph") and approach.planning_graph is not None
        )
        planning_graph = approach.planning_graph
        context_env = approach.context_env

        if (
            hasattr(approach, "observed_states")
            and approach.observed_states is not None
        ):
            print("Using observed states already collected from approach")
            observed_states = approach.observed_states
        else:
            print(
                "Warning: No observed states found in approach. Falling back to another round of collection."  # pylint: disable=line-too-long
            )
            observed_states = collect_states_for_all_nodes(
                system, planning_graph, max_attempts=3
            )
            observed_states = {
                k: [v] for k, v in observed_states.items()
            }  # multi-state format

        # Find potential shortcuts using the collected states
        print(f"\nIdentifying shortcuts using {len(observed_states)} observed states")

        if use_random_rollouts:
            shortcut_candidates = identify_promising_shortcuts_with_rollouts(
                system,
                planning_graph,
                observed_states,
                num_rollouts_per_node,
                max_steps_per_rollout,
                shortcut_success_threshold,
                action_scale=action_scale,
                random_seed=episode_seed,
            )
        else:
            shortcut_candidates = identify_shortcut_candidates(
                planning_graph,
                observed_states,
            )

        selected_candidates = select_random_shortcuts(
            shortcut_candidates,
            max_shortcuts_per_graph,
            rng,
        )
        print(f"Selected {len(selected_candidates)} shortcuts for training")

        # Organize training data for each selected shortcut candidate
        for candidate in selected_candidates:
            source_id = candidate.source_node.id
            if source_id in observed_states and observed_states[source_id] is not None:
                for source_state in observed_states[source_id]:
                    if approach.use_context_wrapper and context_env is not None:
                        context_env.set_context(
                            candidate.source_atoms, candidate.target_atoms
                        )
                        augmented_obs = context_env.augment_observation(source_state)
                        training_states.append(augmented_obs)
                    else:
                        training_states.append(source_state)
                    current_atoms_list.append(candidate.source_atoms)
                    goal_atoms_list.append(candidate.target_atoms)

                    # Store shortcut info (duplicate if needed)
                    shortcut_info.append(
                        {
                            "source_node_id": candidate.source_node.id,
                            "target_node_id": candidate.target_node.id,
                            "source_atoms_count": len(candidate.source_atoms),
                            "target_atoms_count": len(candidate.target_atoms),
                        }
                    )

                # Record shortcut signature in the approach
                signature = ShortcutSignature.from_context(
                    candidate.source_atoms,
                    candidate.target_atoms,
                )
                if signature not in approach.trained_signatures:
                    approach.trained_signatures.append(signature)
                    print(
                        f"Recorded shortcut signature with predicates: {signature.source_predicates} -> {signature.target_predicates}"  # pylint: disable=line-too-long
                    )
            else:
                print(f"Warning: No states found for source node {source_id}")

    print(f"Collected {len(training_states)} examples from {collect_episodes} episodes")
    approach.training_mode = False

    # Get the atom-to-index mapping from the context environment
    atom_to_index = {}
    if (
        approach.use_context_wrapper
        and context_env is not None
        and hasattr(context_env, "get_atom_index_mapping")
    ):
        atom_to_index = context_env.get_atom_index_mapping()

    return (
        TrainingData(
            states=training_states,
            current_atoms=current_atoms_list,
            goal_atoms=goal_atoms_list,
            config={
                **config,
                "shortcut_info": shortcut_info,
                "atom_to_index": atom_to_index,
                "using_context_wrapper": approach.use_context_wrapper,
                "use_random_rollouts": use_random_rollouts,
                "num_rollouts_per_node": num_rollouts_per_node,
                "max_steps_per_rollout": max_steps_per_rollout,
                "shortcut_success_threshold": shortcut_success_threshold,
            },
        ),
        observed_states,
    )


def collect_goal_conditioned_training_data(
    system: ImprovisationalTAMPSystem,
    approach: ImprovisationalTAMPApproach,
    config: dict[str, Any],
    use_random_rollouts: bool = False,
    num_rollouts_per_node: int = 50,
    max_steps_per_rollout: int = 50,
    shortcut_success_threshold: int = 1,
    rng: np.random.Generator | None = None,
) -> GoalConditionedTrainingData:
    """Collect training data for goal-conditioned learning."""
    print("\n=== Collecting Training Data for Goal-Conditioned Learning ===")
    node_states: dict[int, Any] = {}
    valid_shortcuts: list[tuple[int, int]] = []
    node_atoms: dict[int, set[GroundAtom]] = {}

    train_data, node_states = collect_graph_based_training_data(
        system,
        approach,
        config,
        use_random_rollouts=use_random_rollouts,
        num_rollouts_per_node=num_rollouts_per_node,
        max_steps_per_rollout=max_steps_per_rollout,
        shortcut_success_threshold=shortcut_success_threshold,
        rng=rng,
    )
    shortcut_info = train_data.config.get("shortcut_info", [])
    planning_graph = approach.planning_graph
    assert planning_graph is not None
    for info in shortcut_info:
        source_id = info.get("source_node_id")
        target_id = info.get("target_node_id")
        assert source_id is not None and target_id is not None
        valid_shortcuts.append((source_id, target_id))
    for node in planning_graph.nodes:
        if node.id in node_states:
            node_atoms[node.id] = set(node.atoms)

    # Create goal-conditioned training data
    goal_train_data = GoalConditionedTrainingData(
        states=train_data.states,
        current_atoms=train_data.current_atoms,
        goal_atoms=train_data.goal_atoms,
        config={
            **train_data.config,
            "node_state_count": len(node_states),
            "valid_shortcut_count": len(valid_shortcuts),
        },
        node_states=node_states,
        valid_shortcuts=valid_shortcuts,
        node_atoms=node_atoms,
    )
    return goal_train_data


def identify_shortcut_candidates(
    planning_graph: PlanningGraph,
    observed_states: dict[int, list[ObsType]],
) -> list[ShortcutCandidate]:
    """Identify potential shortcuts in the planning graph.

    A shortcut candidate is a pair of nodes (source, target) where:
    1. target is not directly reachable from source with a single action
    2. target is at least min_distance steps away from source
    3. there is a viable path from source to target
    4. we have an observed state for the source node
    """
    nodes = list(planning_graph.nodes)
    shortcut_candidates = []

    # Check all pairs of nodes
    for source_node in nodes:
        # Skip nodes we don't have an observed state for
        if source_node.id not in observed_states:
            continue

        # Use the first state for the candidate (we'll expand later)
        source_state = observed_states[source_node.id][0]

        for target_node in nodes:
            if source_node == target_node:
                continue
            if target_node.id <= source_node.id:
                continue

            # Check if there's already a direct edge from source to target
            has_direct_edge = False
            for edge in planning_graph.node_to_outgoing_edges.get(source_node, []):
                if edge.target == target_node and not edge.is_shortcut:
                    has_direct_edge = True
                    break

            if has_direct_edge:
                continue

            # Check if there's already a direct shortcut edge
            has_shortcut_edge = False
            for edge in planning_graph.node_to_outgoing_edges.get(source_node, []):
                if edge.target == target_node and edge.is_shortcut:
                    has_shortcut_edge = True
                    break

            if has_shortcut_edge:
                continue

            shortcut_candidates.append(
                ShortcutCandidate(
                    source_node=source_node,
                    target_node=target_node,
                    source_atoms=set(source_node.atoms),
                    target_atoms=set(target_node.atoms),
                    source_state=source_state,
                )
            )

    return shortcut_candidates


def identify_promising_shortcuts_with_rollouts(
    system,
    planning_graph,
    observed_states: dict[int, list[ObsType]],
    num_rollouts_per_node: int = 50,
    max_steps_per_rollout: int = 30,
    shortcut_success_threshold: int = 1,
    action_scale: float = 1.0,
    random_seed: int = 42,
) -> list[ShortcutCandidate]:
    """Identify promising shortcuts by performing random rollouts from each
    node.

    This function runs random rollouts from each source node in the planning graph
    and tracks which nodes' atoms are reached during exploration. Shortcuts that
    are reached at least `shortcut_success_threshold` times through random exploration
    are considered promising candidates for training.
    """
    print("\n=== Identifying Promising Shortcuts with Random Rollouts ===")
    shortcut_success_counts: defaultdict[tuple[int, int], int] = defaultdict(
        int
    )  # (source_node_id, target_node_id) -> count
    promising_candidates = []

    # Get the base environment for running rollouts
    raw_env = system.env
    sampling_space = gym.spaces.Box(
        low=raw_env.action_space.low * action_scale,
        high=raw_env.action_space.high * action_scale,
        dtype=raw_env.action_space.dtype,
    )
    sampling_space.seed(random_seed)

    # For each node with an observed state, perform random rollouts
    for source_node_id, source_states in observed_states.items():
        source_node = next(
            (n for n in planning_graph.nodes if n.id == source_node_id), None
        )
        assert source_node is not None
        source_atoms = set(source_node.atoms)
        rollouts_per_state = max(1, num_rollouts_per_node // len(source_states))
        print(
            f"\nPerforming {rollouts_per_state} rollouts for each of {len(source_states)} state(s) from node {source_node_id}"  # pylint: disable=line-too-long
        )

        # DEBUG:
        if source_node_id != 1 and source_node_id != 61:
            continue

        # Calculate rollouts per state to maintain roughly the same total
        rollouts_per_state = max(1, num_rollouts_per_node // len(source_states))
        print(
            f"\nPerforming {rollouts_per_state} rollouts for each of {len(source_states)} state(s) from node {source_node_id}"  # pylint: disable=line-too-long
        )

        # Track other nodes reached from this source node
        reached_nodes: defaultdict[int, int] = defaultdict(
            int
        )  # target_node_id -> count

        # Perform random rollouts
        for _, source_state in enumerate(source_states):
            for rollout_idx in range(rollouts_per_state):
                if rollout_idx > 0 and rollout_idx % 100 == 0:
                    print(f"Completed {rollout_idx}/{rollouts_per_state} rollouts")
                    print(f"Current Nodes are reached from node {source_node_id}:")
                    for target_id, count in sorted(
                        reached_nodes.items(), key=lambda x: -x[1]
                    ):
                        print(
                            f"→Node {target_id}: {count}/{num_rollouts_per_node} times"
                        )

                # Reset the environment to source state
                raw_env.reset_from_state(source_state)
                curr_atoms = source_atoms.copy()

                # Execute random actions
                reached_in_this_rollout: set[int] = set()
                for _ in range(max_steps_per_rollout):
                    action = sampling_space.sample()
                    obs, _, terminated, truncated, _ = raw_env.step(action)
                    curr_atoms = system.perceiver.step(obs)

                    # Check if any node is reached
                    for target_node in planning_graph.nodes:
                        if target_node.id <= source_node_id:
                            continue
                        has_direct_edge = False
                        for edge in planning_graph.node_to_outgoing_edges.get(
                            source_node, []
                        ):
                            if edge.target == target_node and not edge.is_shortcut:
                                has_direct_edge = True
                                break
                        if has_direct_edge:
                            continue

<<<<<<< HEAD
                        # # DEBUG:
                        if target_node.id != 10:
=======
                        # DEBUG:
                        if target_node.id != 33 and target_node.id != 210:
>>>>>>> fa47ea7c
                            continue

                        # Note: no need to stop this rollout when we reach a node
                        # since we want to explore all reachable nodes
                        if (
                            set(target_node.atoms) == curr_atoms
                            and target_node.id not in reached_in_this_rollout
                        ):
                            reached_nodes[target_node.id] += 1
                            shortcut_success_counts[
                                (source_node_id, target_node.id)
                            ] += 1
                            reached_in_this_rollout.add(target_node.id)

                    if terminated or truncated:
                        break

        if reached_nodes:
            print(f"  Nodes whose atoms are reached from node {source_node_id}:")
            for target_id, count in sorted(reached_nodes.items(), key=lambda x: -x[1]):
                print(f"    → Node {target_id}: {count}/{num_rollouts_per_node} times")
        else:
            print(f"  No nodes whose atoms are reached from node {source_node_id}")

    # Collect promising shortcut candidates
    print("\nShortcuts reaching success threshold:")
    for (source_id, target_id), count in sorted(
        shortcut_success_counts.items(), key=lambda x: -x[1]
    ):
        if count >= shortcut_success_threshold:
            source_node = next(
                (n for n in planning_graph.nodes if n.id == source_id), None
            )
            target_node = next(
                (n for n in planning_graph.nodes if n.id == target_id), None
            )

            assert source_node is not None and target_node is not None
            print(f"  Node {source_id} → Node {target_id}: {count} successes")

            source_state = observed_states[source_id][0]
            candidate = ShortcutCandidate(
                source_node=source_node,
                target_node=target_node,
                source_atoms=set(source_node.atoms),
                target_atoms=set(target_node.atoms),
                source_state=source_state,
            )
            promising_candidates.append(candidate)

    print(f"\nFound {len(promising_candidates)} promising shortcut candidates")
    return promising_candidates


def select_random_shortcuts(
    candidates: list[ShortcutCandidate],
    max_shortcuts: int,
    rng: np.random.Generator | None = None,
) -> list[ShortcutCandidate]:
    """Select a random subset of shortcut candidates."""
    rng = rng or np.random.default_rng()
    if len(candidates) <= max_shortcuts:
        return candidates
    indices = np.arange(len(candidates))
    selected_indices = rng.choice(indices, size=max_shortcuts, replace=False)
    return [candidates[i] for i in selected_indices]<|MERGE_RESOLUTION|>--- conflicted
+++ resolved
@@ -543,7 +543,7 @@
         )
 
         # DEBUG:
-        if source_node_id != 1 and source_node_id != 61:
+        if source_node_id != 1 and source_node_id != 15:
             continue
 
         # Calculate rollouts per state to maintain roughly the same total
@@ -595,13 +595,8 @@
                         if has_direct_edge:
                             continue
 
-<<<<<<< HEAD
                         # # DEBUG:
-                        if target_node.id != 10:
-=======
-                        # DEBUG:
-                        if target_node.id != 33 and target_node.id != 210:
->>>>>>> fa47ea7c
+                        if target_node.id != 10 and target_node.id != 50:
                             continue
 
                         # Note: no need to stop this rollout when we reach a node
