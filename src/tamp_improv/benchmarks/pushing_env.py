"""Environment wrapper for learning the pushing policy in Blocks2D
environment."""

from typing import Any, Dict, Optional, Tuple, Union, cast

import gymnasium as gym
import numpy as np
from gymnasium.core import RenderFrame
from numpy.typing import NDArray

from tamp_improv.benchmarks.blocks2d_env import Blocks2DEnv


class PushingEnvWrapper(gym.Env[NDArray[np.float32], NDArray[np.float32]]):
    """Environment wrapper for learning the pushing policy in Blocks2D
    environment."""

    def __init__(self, base_env: Blocks2DEnv) -> None:
        """Initialize pushing environment wrapper.

        Args:
            base_env: The base Blocks2D environment.
            max_episode_steps: Maximum number of steps per episode.
        """
        super().__init__()

        if not isinstance(base_env, Blocks2DEnv):
            raise ValueError("Environment must be a Blocks2DEnv instance")

        self.env = base_env
        self.max_episode_steps = 100
        self.steps = 0

<<<<<<< HEAD
        # Track previous distance to block 2 for reward shaping
        self.prev_distance_to_block2 = None

=======
>>>>>>> 4c3b81d4
        # Same spaces as base env
        self.observation_space = base_env.observation_space
        self.action_space = base_env.action_space

        # Override env's reset options with our custom options
        self._custom_reset_options = {
            "robot_pos": np.array([0.5, 1.0], dtype=np.float32),
            "ensure_blocking": True,  # Block 2 should block target area
        }

        self.render_mode = self.env.render_mode

    def render(self) -> Union[RenderFrame, list[RenderFrame], None]:
        """Render the environment.

        Returns:
            Union[RenderFrame, list[RenderFrame], None]: The rendered frame(s)
        """
        rendered = self.env.render()
        return cast(Union[RenderFrame, list[RenderFrame], None], rendered)

    def is_target_area_blocked(self, obs: NDArray[np.float32]) -> bool:
        """Check if block 2 blocks the target area.

        A block is considered blocking if it overlaps with the target
        area enough that block 1 cannot fit in the remaining space.
        """
        # Get positions and dimensions
        block_2_x = obs[6]
        block_width = obs[8]
        target_x = obs[11]
        target_width = obs[13]

        # Calculate boundaries
        target_left = target_x - target_width / 2
        target_right = target_x + target_width / 2
        block_left = block_2_x - block_width / 2
        block_right = block_2_x + block_width / 2

        # Check if there's any overlap
        if block_right <= target_left or block_left >= target_right:
            return False  # No overlap

        # Calculate remaining free width in target area
        overlap_width = min(block_right, target_right) - max(block_left, target_left)
        free_width = target_width - overlap_width

        # Block 1 needs at least its width to fit
        return free_width < block_width

    def _get_random_block_2_position(
        self,
        rng: np.random.Generator,
        target_x: float = 0.5,
        ensure_blocking: bool = True,
    ) -> NDArray[np.float32]:
        """Generate valid random positions for blocks."""
        obs, _ = self.env.reset()
        block_width = float(obs[8])
        target_width = float(obs[13])
        margin = block_width / 2

<<<<<<< HEAD
=======
        # Block 1 starts in left or right side, but not in target area
        if rng.random() < 0.5:
            block_1_x = rng.uniform(0.0, target_x - margin)
        else:
            block_1_x = rng.uniform(target_x + margin, 1.0)
        block_1_pos = np.array([block_1_x, 0.0], dtype=np.float32)

>>>>>>> 4c3b81d4
        # Block 2 position depends on whether it should block target area
        if ensure_blocking:
            # Place block 2 somewhere in or near target area
            block_2_x = rng.uniform(
                target_x - target_width / 2, target_x + target_width / 2
<<<<<<< HEAD
            )
=======
            )  # determines the difficulty of the task for the RL agent
            block_2_pos = np.array([block_2_x, 0.0], dtype=np.float32)
>>>>>>> 4c3b81d4
        else:
            # Random position away from target
            if rng.random() < 0.5:
                block_2_x = rng.uniform(0.0, target_x - margin)
            else:
                block_2_x = rng.uniform(target_x + margin, 1.0)

        return np.array([block_2_x, 0.0], dtype=np.float32)

    def _check_collision(self, obs: NDArray[np.float32]) -> bool:
<<<<<<< HEAD
        """Check for collisions between robot (holding block 1) and block 2."""
        robot_pos = obs[0:2]
        block2_pos = obs[6:8]
        robot_width = obs[2]
        block_width = obs[8]

        dx = abs(robot_pos[0] - block2_pos[0])
        dy = abs(robot_pos[1] - block2_pos[1])

        width_sum = (robot_width + block_width) / 2 - 1e-3
        height_sum = width_sum  # Since blocks and robot are square

        return dx < width_sum and dy < height_sum

    def _calculate_distance_reward(self, obs: NDArray[np.float32]) -> float:
        """Calculate reward based on distance to block 2 and movement towards
        it."""
        robot_pos = obs[0:2]
        block2_pos = obs[6:8]
        robot_width = obs[2]
        block_width = obs[8]

        # Calculate current distance from robot to block 2
        current_distance = (
            np.linalg.norm(robot_pos - block2_pos) - (robot_width + block_width) / 2
        )

        # Reward for moving closer to block 2
        # Scale the reward to be smaller than the main task reward
        distance_delta = self.prev_distance_to_block2 - current_distance
        distance_reward = 0.5 * distance_delta  # Scale factor can be tuned

        # Add bonus for being very close to block 2
        if np.isclose(current_distance, 0.0, atol=2e-2):  # Threshold can be tuned
            distance_reward += 0.5

        self.prev_distance_to_block2 = current_distance
        return distance_reward
=======
        """Check for collisions in current step using observations."""

        def check_rectangles_collision(
            pos1: NDArray[np.float32], pos2: NDArray[np.float32]
        ) -> bool:
            dx = abs(pos1[0] - pos2[0])
            dy = abs(pos1[1] - pos2[1])

            # Get widths based on whether robot is involved
            block_width = obs[8]
            block_height = obs[9]
            width_sum = block_width + 1e-3
            height_sum = block_height + 1e-3

            # If robot involved, use robot-block dimensions
            if np.array_equal(pos1, obs[0:2]) or np.array_equal(pos2, obs[0:2]):
                width_sum = (
                    obs[2] + block_width
                ) / 2 + 1e-3  # robot_width + block_width
                height_sum = (
                    obs[3] + block_height
                ) / 2 + 1e-3  # robot_height + block_height

            return dx < width_sum and dy < height_sum

        # Get positions from observation
        robot_pos = obs[0:2]  # robot x,y
        block1_pos = obs[4:6]  # block 1 x,y
        block2_pos = obs[6:8]  # block 2 x,y

        # Check all collision pairs
        return (
            (
                check_rectangles_collision(robot_pos, block1_pos)
                and np.isclose(obs[10], 0.0, atol=1e-3)
            )
            or check_rectangles_collision(robot_pos, block2_pos)
            or check_rectangles_collision(block1_pos, block2_pos)
        )
>>>>>>> 4c3b81d4

    def reset(
        self,
        *,
        seed: Optional[int] = None,
        options: Optional[Dict[str, Any]] = None,
    ) -> Tuple[NDArray[np.float32], Dict[str, Any]]:
        """Reset the environment with random block positions."""
        self.steps = 0
<<<<<<< HEAD
        self.prev_distance_to_block2 = None

        # Initialize RNG
        if seed is not None:
            rng = np.random.default_rng(seed)
        else:
            rng = np.random.default_rng()

        # Get random block positions
        block_2_pos = self._get_random_block_2_position(
=======

        # Initialize RNG
        if seed is not None:
            rng = np.random.default_rng(seed)
        else:
            rng = np.random.default_rng()

        # Get random block positions
        block_1_pos, block_2_pos = self._get_random_block_positions(
>>>>>>> 4c3b81d4
            rng, ensure_blocking=bool(self._custom_reset_options["ensure_blocking"])
        )

        # Update reset options
        robot_pos = self._custom_reset_options["robot_pos"]
        reset_options = options or {}
        reset_options.update(
            {
                # Place block 1 at robot position (since it's being held)
                "block_1_pos": robot_pos,
                "block_2_pos": block_2_pos,
                "robot_pos": robot_pos,
            }
        )

        # Reset the base environment with our options
        obs, info = self.env.reset(seed=seed, options=reset_options)

        # Set gripper to closed state
        action = np.array([0.0, 0.0, 1.0], dtype=np.float32)
        obs, _, _, _, _ = self.env.step(action)

        # Initialize distance tracking
        robot_pos = obs[0:2]
        block2_pos = obs[6:8]
        robot_width = obs[2]
        block_width = obs[8]
        self.prev_distance_to_block2 = (
            np.linalg.norm(robot_pos - block2_pos) - (robot_width + block_width) / 2
        )

        # Verify block 2 is blocking if required
        if self._custom_reset_options[
            "ensure_blocking"
        ] and not self.is_target_area_blocked(obs):
            return self.reset(seed=seed, options=options)

        return obs, info

    def step(
        self,
        action: NDArray[np.float32],
    ) -> Tuple[NDArray[np.float32], float, bool, bool, Dict[str, Any]]:
        """Step the environment."""
<<<<<<< HEAD
        # Force gripper to stay closed
        action[2] = 1.0

        obs, _, _, _, info = self.env.step(action)
        self.steps += 1

=======
        obs, _, _, _, info = self.env.step(action)
        self.steps += 1

>>>>>>> 4c3b81d4
        # Check if target area is clear
        is_blocked = self.is_target_area_blocked(obs)

        # Episode terminates if target area is clear or max steps exceeded
        terminated = not is_blocked
        truncated = self.steps >= self.max_episode_steps
<<<<<<< HEAD

        # Calculate rewards
        if not is_blocked:
            # Large reward for success (clearing area)
            reward = 10.0
        else:
            # Small step penalty to encourage efficiency
            reward = -0.1
            # Add distance-based reward
            reward += self._calculate_distance_reward(obs)
            # Add collision penalty
            if self._check_collision(obs):
                reward -= 0.1
=======

        # Base reward: 1.0 for success, -0.1 per step
        reward = 1.0 if terminated else -0.1

        # Add small collision penalty if collision occurred in this step
        if self._check_collision(obs):
            reward -= 0.5
>>>>>>> 4c3b81d4

        return obs, reward, terminated, truncated, info


def make_pushing_env(
    env: Blocks2DEnv, max_episode_steps: int = 100, seed: Optional[int] = None
) -> PushingEnvWrapper:
    """Create a pushing environment."""
    wrapped_env = PushingEnvWrapper(env)
    wrapped_env.max_episode_steps = max_episode_steps
    if seed is not None:
        wrapped_env.reset(seed=seed)
    return wrapped_env<|MERGE_RESOLUTION|>--- conflicted
+++ resolved
@@ -31,12 +31,9 @@
         self.max_episode_steps = 100
         self.steps = 0
 
-<<<<<<< HEAD
         # Track previous distance to block 2 for reward shaping
         self.prev_distance_to_block2 = None
 
-=======
->>>>>>> 4c3b81d4
         # Same spaces as base env
         self.observation_space = base_env.observation_space
         self.action_space = base_env.action_space
@@ -99,27 +96,12 @@
         target_width = float(obs[13])
         margin = block_width / 2
 
-<<<<<<< HEAD
-=======
-        # Block 1 starts in left or right side, but not in target area
-        if rng.random() < 0.5:
-            block_1_x = rng.uniform(0.0, target_x - margin)
-        else:
-            block_1_x = rng.uniform(target_x + margin, 1.0)
-        block_1_pos = np.array([block_1_x, 0.0], dtype=np.float32)
-
->>>>>>> 4c3b81d4
         # Block 2 position depends on whether it should block target area
         if ensure_blocking:
             # Place block 2 somewhere in or near target area
             block_2_x = rng.uniform(
                 target_x - target_width / 2, target_x + target_width / 2
-<<<<<<< HEAD
             )
-=======
-            )  # determines the difficulty of the task for the RL agent
-            block_2_pos = np.array([block_2_x, 0.0], dtype=np.float32)
->>>>>>> 4c3b81d4
         else:
             # Random position away from target
             if rng.random() < 0.5:
@@ -130,7 +112,6 @@
         return np.array([block_2_x, 0.0], dtype=np.float32)
 
     def _check_collision(self, obs: NDArray[np.float32]) -> bool:
-<<<<<<< HEAD
         """Check for collisions between robot (holding block 1) and block 2."""
         robot_pos = obs[0:2]
         block2_pos = obs[6:8]
@@ -169,47 +150,6 @@
 
         self.prev_distance_to_block2 = current_distance
         return distance_reward
-=======
-        """Check for collisions in current step using observations."""
-
-        def check_rectangles_collision(
-            pos1: NDArray[np.float32], pos2: NDArray[np.float32]
-        ) -> bool:
-            dx = abs(pos1[0] - pos2[0])
-            dy = abs(pos1[1] - pos2[1])
-
-            # Get widths based on whether robot is involved
-            block_width = obs[8]
-            block_height = obs[9]
-            width_sum = block_width + 1e-3
-            height_sum = block_height + 1e-3
-
-            # If robot involved, use robot-block dimensions
-            if np.array_equal(pos1, obs[0:2]) or np.array_equal(pos2, obs[0:2]):
-                width_sum = (
-                    obs[2] + block_width
-                ) / 2 + 1e-3  # robot_width + block_width
-                height_sum = (
-                    obs[3] + block_height
-                ) / 2 + 1e-3  # robot_height + block_height
-
-            return dx < width_sum and dy < height_sum
-
-        # Get positions from observation
-        robot_pos = obs[0:2]  # robot x,y
-        block1_pos = obs[4:6]  # block 1 x,y
-        block2_pos = obs[6:8]  # block 2 x,y
-
-        # Check all collision pairs
-        return (
-            (
-                check_rectangles_collision(robot_pos, block1_pos)
-                and np.isclose(obs[10], 0.0, atol=1e-3)
-            )
-            or check_rectangles_collision(robot_pos, block2_pos)
-            or check_rectangles_collision(block1_pos, block2_pos)
-        )
->>>>>>> 4c3b81d4
 
     def reset(
         self,
@@ -219,7 +159,6 @@
     ) -> Tuple[NDArray[np.float32], Dict[str, Any]]:
         """Reset the environment with random block positions."""
         self.steps = 0
-<<<<<<< HEAD
         self.prev_distance_to_block2 = None
 
         # Initialize RNG
@@ -230,17 +169,6 @@
 
         # Get random block positions
         block_2_pos = self._get_random_block_2_position(
-=======
-
-        # Initialize RNG
-        if seed is not None:
-            rng = np.random.default_rng(seed)
-        else:
-            rng = np.random.default_rng()
-
-        # Get random block positions
-        block_1_pos, block_2_pos = self._get_random_block_positions(
->>>>>>> 4c3b81d4
             rng, ensure_blocking=bool(self._custom_reset_options["ensure_blocking"])
         )
 
@@ -285,25 +213,18 @@
         action: NDArray[np.float32],
     ) -> Tuple[NDArray[np.float32], float, bool, bool, Dict[str, Any]]:
         """Step the environment."""
-<<<<<<< HEAD
         # Force gripper to stay closed
         action[2] = 1.0
 
         obs, _, _, _, info = self.env.step(action)
         self.steps += 1
 
-=======
-        obs, _, _, _, info = self.env.step(action)
-        self.steps += 1
-
->>>>>>> 4c3b81d4
         # Check if target area is clear
         is_blocked = self.is_target_area_blocked(obs)
 
         # Episode terminates if target area is clear or max steps exceeded
         terminated = not is_blocked
         truncated = self.steps >= self.max_episode_steps
-<<<<<<< HEAD
 
         # Calculate rewards
         if not is_blocked:
@@ -312,20 +233,11 @@
         else:
             # Small step penalty to encourage efficiency
             reward = -0.1
-            # Add distance-based reward
+            # Distance-based reward
             reward += self._calculate_distance_reward(obs)
-            # Add collision penalty
+            # Collision penalty
             if self._check_collision(obs):
                 reward -= 0.1
-=======
-
-        # Base reward: 1.0 for success, -0.1 per step
-        reward = 1.0 if terminated else -0.1
-
-        # Add small collision penalty if collision occurred in this step
-        if self._check_collision(obs):
-            reward -= 0.5
->>>>>>> 4c3b81d4
 
         return obs, reward, terminated, truncated, info
 
